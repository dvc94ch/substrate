// Copyright 2018-2019 Parity Technologies (UK) Ltd.
// This file is part of Substrate.

// Substrate is free software: you can redistribute it and/or modify
// it under the terms of the GNU General Public License as published by
// the Free Software Foundation, either version 3 of the License, or
// (at your option) any later version.

// Substrate is distributed in the hope that it will be useful,
// but WITHOUT ANY WARRANTY; without even the implied warranty of
// MERCHANTABILITY or FITNESS FOR A PARTICULAR PURPOSE.  See the
// GNU General Public License for more details.

// You should have received a copy of the GNU General Public License
// along with Substrate.  If not, see <http://www.gnu.org/licenses/>.

//! The Substrate runtime. This can be compiled with ``#[no_std]`, ready for Wasm.

#![cfg_attr(not(feature = "std"), no_std)]
// `construct_runtime!` does a lot of recursion and requires us to increase the limit to 256.
#![recursion_limit="256"]

use rstd::prelude::*;
use support::construct_runtime;
use substrate_primitives::u32_trait::{_2, _4};
use node_primitives::{
	AccountId, AccountIndex, Balance, BlockNumber, Hash, Index, AuthorityId, Signature, AuthoritySignature
};
use grandpa::fg_primitives::{self, ScheduledChange};
use client::{
	block_builder::api::{self as block_builder_api, InherentData, CheckInherentsResult},
	runtime_api as client_api, impl_runtime_apis
};
use runtime_primitives::{ApplyResult, generic, create_runtime_str};
use runtime_primitives::transaction_validity::TransactionValidity;
use runtime_primitives::traits::{
	BlakeTwo256, Block as BlockT, DigestFor, NumberFor, StaticLookup, AuthorityIdFor, Convert
};
use version::RuntimeVersion;
use council::{motions as council_motions, voting as council_voting};
#[cfg(feature = "std")]
use council::seats as council_seats;
#[cfg(any(feature = "std", test))]
use version::NativeVersion;
use substrate_primitives::OpaqueMetadata;

#[cfg(any(feature = "std", test))]
pub use runtime_primitives::BuildStorage;
pub use consensus::Call as ConsensusCall;
pub use timestamp::Call as TimestampCall;
pub use balances::Call as BalancesCall;
pub use runtime_primitives::{Permill, Perbill};
pub use support::StorageValue;
pub use staking::StakerStatus;

/// Runtime version.
pub const VERSION: RuntimeVersion = RuntimeVersion {
	spec_name: create_runtime_str!("node"),
	impl_name: create_runtime_str!("substrate-node"),
	authoring_version: 10,
<<<<<<< HEAD
	spec_version: 64,
=======
	spec_version: 66,
>>>>>>> ba16f60b
	impl_version: 66,
	apis: RUNTIME_API_VERSIONS,
};

/// Native version.
#[cfg(any(feature = "std", test))]
pub fn native_version() -> NativeVersion {
	NativeVersion {
		runtime_version: VERSION,
		can_author_with: Default::default(),
	}
}

pub struct CurrencyToVoteHandler;

impl CurrencyToVoteHandler {
	fn factor() -> u128 { (Balances::total_issuance() / u64::max_value() as u128).max(1) }
}

impl Convert<u128, u64> for CurrencyToVoteHandler {
	fn convert(x: u128) -> u64 { (x / Self::factor()) as u64 }
}

impl Convert<u128, u128> for CurrencyToVoteHandler {
	fn convert(x: u128) -> u128 { x * Self::factor() }
}

impl system::Trait for Runtime {
	type Origin = Origin;
	type Index = Index;
	type BlockNumber = BlockNumber;
	type Hash = Hash;
	type Hashing = BlakeTwo256;
	type Digest = generic::Digest<Log>;
	type AccountId = AccountId;
	type Lookup = Indices;
	type Header = generic::Header<BlockNumber, BlakeTwo256, Log>;
	type Event = Event;
	type Log = Log;
}

impl aura::Trait for Runtime {
	type HandleReport = aura::StakingSlasher<Runtime>;
}

impl indices::Trait for Runtime {
	type AccountIndex = AccountIndex;
	type IsDeadAccount = Balances;
	type ResolveHint = indices::SimpleResolveHint<Self::AccountId, Self::AccountIndex>;
	type Event = Event;
}

impl balances::Trait for Runtime {
	type Balance = Balance;
	type OnFreeBalanceZero = ((Staking, Contract), Session);
	type OnNewAccount = Indices;
	type Event = Event;
	type TransactionPayment = ();
	type DustRemoval = ();
	type TransferPayment = ();
}

impl consensus::Trait for Runtime {
	type Log = Log;
	type SessionKey = AuthorityId;

	// The Aura module handles offline-reports internally
	// rather than using an explicit report system.
	type InherentOfflineReport = ();
}

impl timestamp::Trait for Runtime {
	type Moment = u64;
	type OnTimestampSet = Aura;
}

impl session::Trait for Runtime {
	type ConvertAccountIdToSessionKey = ();
	type OnSessionChange = (Staking, grandpa::SyncedAuthorities<Runtime>);
	type Event = Event;
}

impl staking::Trait for Runtime {
	type Currency = Balances;
	type CurrencyToVote = CurrencyToVoteHandler;
	type OnRewardMinted = Treasury;
	type Event = Event;
	type Slash = ();
	type Reward = ();
}

impl democracy::Trait for Runtime {
	type Currency = Balances;
	type Proposal = Call;
	type Event = Event;
}

impl council::Trait for Runtime {
	type Event = Event;
	type BadPresentation = ();
	type BadReaper = ();
}

impl council::voting::Trait for Runtime {
	type Event = Event;
}

impl council::motions::Trait for Runtime {
	type Origin = Origin;
	type Proposal = Call;
	type Event = Event;
}

impl treasury::Trait for Runtime {
	type Currency = Balances;
	type ApproveOrigin = council_motions::EnsureMembers<_4>;
	type RejectOrigin = council_motions::EnsureMembers<_2>;
	type Event = Event;
	type MintedForSpending = ();
	type ProposalRejection = ();
}

impl contract::Trait for Runtime {
	type Currency = Balances;
	type Call = Call;
	type Event = Event;
	type Gas = u64;
	type DetermineContractAddress = contract::SimpleAddressDeterminator<Runtime>;
	type ComputeDispatchFee = contract::DefaultDispatchFeeComputor<Runtime>;
	type TrieIdGenerator = contract::TrieIdFromParentCounter<Runtime>;
	type GasPayment = ();
}

impl sudo::Trait for Runtime {
	type Event = Event;
	type Proposal = Call;
}

impl grandpa::Trait for Runtime {
	type SessionKey = AuthorityId;
	type Log = Log;
	type Event = Event;
}

impl finality_tracker::Trait for Runtime {
	type OnFinalizationStalled = grandpa::SyncedAuthorities<Runtime>;
}

construct_runtime!(
	pub enum Runtime with Log(InternalLog: DigestItem<Hash, AuthorityId, AuthoritySignature>) where
		Block = Block,
		NodeBlock = node_primitives::Block,
		UncheckedExtrinsic = UncheckedExtrinsic
	{
		System: system::{default, Log(ChangesTrieRoot)},
		Aura: aura::{Module, Inherent(Timestamp)},
		Timestamp: timestamp::{Module, Call, Storage, Config<T>, Inherent},
		Consensus: consensus::{Module, Call, Storage, Config<T>, Log(AuthoritiesChange), Inherent},
		Indices: indices,
		Balances: balances,
		Session: session,
		Staking: staking::{default, OfflineWorker},
		Democracy: democracy,
		Council: council::{Module, Call, Storage, Event<T>},
		CouncilVoting: council_voting,
		CouncilMotions: council_motions::{Module, Call, Storage, Event<T>, Origin},
		CouncilSeats: council_seats::{Config<T>},
		FinalityTracker: finality_tracker::{Module, Call, Inherent},
		Grandpa: grandpa::{Module, Call, Storage, Config<T>, Log(), Event<T>},
		Treasury: treasury,
		Contract: contract::{Module, Call, Storage, Config<T>, Event<T>},
		Sudo: sudo,
	}
);

/// The address format for describing accounts.
pub type Address = <Indices as StaticLookup>::Source;
/// Block header type as expected by this runtime.
pub type Header = generic::Header<BlockNumber, BlakeTwo256, Log>;
/// Block type as expected by this runtime.
pub type Block = generic::Block<Header, UncheckedExtrinsic>;
/// A Block signed with a Justification
pub type SignedBlock = generic::SignedBlock<Block>;
/// BlockId type as expected by this runtime.
pub type BlockId = generic::BlockId<Block>;
/// Unchecked extrinsic type as expected by this runtime.
pub type UncheckedExtrinsic = generic::UncheckedMortalCompactExtrinsic<Address, Index, Call, Signature>;
/// Extrinsic type that has already been checked.
pub type CheckedExtrinsic = generic::CheckedExtrinsic<AccountId, Index, Call>;
/// Executive: handles dispatch to the various modules.
pub type Executive = executive::Executive<Runtime, Block, system::ChainContext<Runtime>, Balances, AllModules>;

impl_runtime_apis! {
	impl client_api::Core<Block> for Runtime {
		fn version() -> RuntimeVersion {
			VERSION
		}

		fn execute_block(block: Block) {
			Executive::execute_block(block)
		}

		fn initialize_block(header: &<Block as BlockT>::Header) {
			Executive::initialize_block(header)
		}

		fn authorities() -> Vec<AuthorityIdFor<Block>> {
			panic!("Deprecated, please use `AuthoritiesApi`.")
		}
	}

	impl client_api::Metadata<Block> for Runtime {
		fn metadata() -> OpaqueMetadata {
			Runtime::metadata().into()
		}
	}

	impl block_builder_api::BlockBuilder<Block> for Runtime {
		fn apply_extrinsic(extrinsic: <Block as BlockT>::Extrinsic) -> ApplyResult {
			Executive::apply_extrinsic(extrinsic)
		}

		fn finalize_block() -> <Block as BlockT>::Header {
			Executive::finalize_block()
		}

		fn inherent_extrinsics(data: InherentData) -> Vec<<Block as BlockT>::Extrinsic> {
			data.create_extrinsics()
		}

		fn check_inherents(block: Block, data: InherentData) -> CheckInherentsResult {
			data.check_extrinsics(&block)
		}

		fn random_seed() -> <Block as BlockT>::Hash {
			System::random_seed()
		}
	}

	impl client_api::TaggedTransactionQueue<Block> for Runtime {
		fn validate_transaction(tx: <Block as BlockT>::Extrinsic) -> TransactionValidity {
			Executive::validate_transaction(tx)
		}
	}

	impl offchain_primitives::OffchainWorkerApi<Block> for Runtime {
		fn offchain_worker(number: NumberFor<Block>) {
			Executive::offchain_worker(number)
		}
	}

	impl fg_primitives::GrandpaApi<Block> for Runtime {
		fn grandpa_pending_change(digest: &DigestFor<Block>)
			-> Option<ScheduledChange<NumberFor<Block>>>
		{
			for log in digest.logs.iter().filter_map(|l| match l {
				Log(InternalLog::grandpa(grandpa_signal)) => Some(grandpa_signal),
				_ => None
			}) {
				if let Some(change) = Grandpa::scrape_digest_change(log) {
					return Some(change);
				}
			}
			None
		}

		fn grandpa_forced_change(digest: &DigestFor<Block>)
			-> Option<(NumberFor<Block>, ScheduledChange<NumberFor<Block>>)>
		{
			for log in digest.logs.iter().filter_map(|l| match l {
				Log(InternalLog::grandpa(grandpa_signal)) => Some(grandpa_signal),
				_ => None
			}) {
				if let Some(change) = Grandpa::scrape_digest_forced_change(log) {
					return Some(change);
				}
			}
			None
		}

		fn grandpa_authorities() -> Vec<(AuthorityId, u64)> {
			Grandpa::grandpa_authorities()
		}
	}

	impl consensus_aura::AuraApi<Block> for Runtime {
		fn slot_duration() -> u64 {
			Aura::slot_duration()
		}
	}

	impl consensus_authorities::AuthoritiesApi<Block> for Runtime {
		fn authorities() -> Vec<AuthorityIdFor<Block>> {
			Consensus::authorities()
		}
	}
}<|MERGE_RESOLUTION|>--- conflicted
+++ resolved
@@ -58,12 +58,8 @@
 	spec_name: create_runtime_str!("node"),
 	impl_name: create_runtime_str!("substrate-node"),
 	authoring_version: 10,
-<<<<<<< HEAD
-	spec_version: 64,
-=======
 	spec_version: 66,
->>>>>>> ba16f60b
-	impl_version: 66,
+	impl_version: 67,
 	apis: RUNTIME_API_VERSIONS,
 };
 
