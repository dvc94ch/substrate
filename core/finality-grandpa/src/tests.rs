// Copyright 2018-2019 Parity Technologies (UK) Ltd.
// This file is part of Substrate.

// Substrate is free software: you can redistribute it and/or modify
// it under the terms of the GNU General Public License as published by
// the Free Software Foundation, either version 3 of the License, or
// (at your option) any later version.

// Substrate is distributed in the hope that it will be useful,
// but WITHOUT ANY WARRANTY; without even the implied warranty of
// MERCHANTABILITY or FITNESS FOR A PARTICULAR PURPOSE.  See the
// GNU General Public License for more details.

// You should have received a copy of the GNU General Public License
// along with Substrate.  If not, see <http://www.gnu.org/licenses/>.

//! Tests and test helpers for GRANDPA.

use super::*;
use network::test::{Block, DummySpecialization, Hash, TestNetFactory, Peer, PeersClient};
use network::test::{PassThroughVerifier};
use network::config::{ProtocolConfig, Roles};
use parking_lot::Mutex;
use tokio::runtime::current_thread;
use keyring::AuthorityKeyring;
use client::{
	error::Result,
	runtime_api::{Core, RuntimeVersion, ApiExt},
};
use test_client::{self, runtime::BlockNumber};
use consensus_common::{BlockOrigin, ForkChoiceStrategy, ImportedAux, ImportBlock, ImportResult};
use consensus_common::import_queue::{SharedBlockImport, SharedJustificationImport, SharedFinalityProofImport};
use std::collections::{HashMap, HashSet};
use std::result;
use runtime_primitives::traits::{ApiRef, ProvideRuntimeApi};
use runtime_primitives::generic::BlockId;
use runtime_primitives::ExecutionContext;
use substrate_primitives::NativeOrEncoded;

use authorities::AuthoritySet;
use finality_proof::{FinalityProofProvider, AuthoritySetForFinalityProver, AuthoritySetForFinalityChecker};
use consensus_changes::ConsensusChanges;

type PeerData =
	Mutex<
		Option<
			LinkHalf<
				test_client::Backend,
				test_client::Executor,
				Block,
				test_client::runtime::RuntimeApi,
			>
		>
	>;
type GrandpaPeer = Peer<PeerData, DummySpecialization>;

struct GrandpaTestNet {
	peers: Vec<Arc<GrandpaPeer>>,
	test_config: TestApi,
	started: bool,
}

impl GrandpaTestNet {
	fn new(test_config: TestApi, n_peers: usize) -> Self {
		let mut net = GrandpaTestNet {
			peers: Vec::with_capacity(n_peers),
			started: false,
			test_config,
		};
		let config = Self::default_config();
		for _ in 0..n_peers {
			net.add_full_peer(&config);
		}
		net
	}
}

impl TestNetFactory for GrandpaTestNet {
	type Specialization = DummySpecialization;
	type Verifier = PassThroughVerifier;
	type PeerData = PeerData;

	/// Create new test network with peers and given config.
	fn from_config(_config: &ProtocolConfig) -> Self {
		GrandpaTestNet {
			peers: Vec::new(),
			test_config: Default::default(),
			started: false,
		}
	}

	fn default_config() -> ProtocolConfig {
		// the authority role ensures gossip hits all nodes here.
		ProtocolConfig {
			roles: Roles::AUTHORITY,
		}
	}

	fn make_verifier(&self, _client: PeersClient, _cfg: &ProtocolConfig)
		-> Arc<Self::Verifier>
	{
		Arc::new(PassThroughVerifier(false)) // use non-instant finality.
	}

	fn make_block_import(&self, client: PeersClient)
		-> (SharedBlockImport<Block>, Option<SharedJustificationImport<Block>>, Option<SharedFinalityProofImport<Block>>, PeerData)
	{
		match client {
			PeersClient::Full(ref client) => {
				let (import, link) = block_import(
					client.clone(),
					Arc::new(self.test_config.clone())
				).expect("Could not create block import for fresh peer.");
				let shared_import = Arc::new(import);
				(shared_import.clone(), Some(shared_import), None, Mutex::new(Some(link)))
			},
			PeersClient::Light(ref client) => {
				let authorities_provider = Arc::new(self.test_config.clone());
				let import = light_block_import(
					client.clone(),
					authorities_provider,
					Arc::new(self.test_config.clone())
				).expect("Could not create block import for fresh peer.");
				let shared_import = Arc::new(import);
				(shared_import.clone(), None, Some(shared_import), Mutex::new(None))
			},
		}
	}

	fn make_finality_proof_provider(&self, client: PeersClient) -> Option<Arc<network::FinalityProofProvider<Block>>> {
		match client {
			PeersClient::Full(ref client) => {
				let authorities_provider = Arc::new(self.test_config.clone());
				Some(Arc::new(FinalityProofProvider::new(client.clone(), authorities_provider)))
			},
			PeersClient::Light(_) => None,
		}
	}

	fn peer(&self, i: usize) -> &GrandpaPeer {
		&self.peers[i]
	}

	fn peers(&self) -> &Vec<Arc<GrandpaPeer>> {
		&self.peers
	}

	fn mut_peers<F: FnOnce(&mut Vec<Arc<GrandpaPeer>>)>(&mut self, closure: F) {
		closure(&mut self.peers);
	}

	fn started(&self) -> bool {
		self.started
	}

	fn set_started(&mut self, new: bool) {
		self.started = new;
	}
}

#[derive(Clone)]
struct MessageRouting {
	inner: Arc<Mutex<GrandpaTestNet>>,
	peer_id: usize,
	validator: Arc<GossipValidator<Block>>,
}

impl MessageRouting {
	fn new(inner: Arc<Mutex<GrandpaTestNet>>, peer_id: usize,) -> Self {
		let validator = Arc::new(GossipValidator::new());
		let v = validator.clone();
		{
			let inner = inner.lock();
			let peer = inner.peer(peer_id);
			peer.with_gossip(move |gossip, _| {
				gossip.register_validator(GRANDPA_ENGINE_ID, v);
			});
		}
		MessageRouting {
			inner,
			peer_id,
			validator,
		}
	}

	fn drop_messages(&self, topic: Hash) {
		let inner = self.inner.lock();
		let peer = inner.peer(self.peer_id);
		peer.consensus_gossip_collect_garbage_for_topic(topic);
	}
}

fn make_topic(round: u64, set_id: u64) -> Hash {
	message_topic::<Block>(round, set_id)
}

fn make_commit_topic(set_id: u64) -> Hash {
	commit_topic::<Block>(set_id)
}

impl Network<Block> for MessageRouting {
	type In = Box<Stream<Item=Vec<u8>,Error=()> + Send>;

	fn messages_for(&self, round: u64, set_id: u64) -> Self::In {
		self.validator.note_round(round, set_id);
		let inner = self.inner.lock();
		let peer = inner.peer(self.peer_id);
		let messages = peer.consensus_gossip_messages_for(
			GRANDPA_ENGINE_ID,
			make_topic(round, set_id),
		);

		let messages = messages.map_err(
			move |_| panic!("Messages for round {} dropped too early", round)
		);

		Box::new(messages)
	}

	fn send_message(&self, round: u64, set_id: u64, message: Vec<u8>) {
		let inner = self.inner.lock();
		inner.peer(self.peer_id).gossip_message(make_topic(round, set_id), GRANDPA_ENGINE_ID, message);
	}

	fn drop_round_messages(&self, round: u64, set_id: u64) {
		self.validator.drop_round(round, set_id);
		let topic = make_topic(round, set_id);
		self.drop_messages(topic);
	}

	fn drop_set_messages(&self, set_id: u64) {
		self.validator.drop_set(set_id);
		let topic = make_commit_topic(set_id);
		self.drop_messages(topic);
	}

	fn commit_messages(&self, set_id: u64) -> Self::In {
		self.validator.note_set(set_id);
		let inner = self.inner.lock();
		let peer = inner.peer(self.peer_id);
        let messages = peer.consensus_gossip_messages_for(
			GRANDPA_ENGINE_ID,
			make_commit_topic(set_id),
		);

		let messages = messages.map_err(
			move |_| panic!("Commit messages for set {} dropped too early", set_id)
		);

		Box::new(messages)
	}

	fn send_commit(&self, _round: u64, set_id: u64, message: Vec<u8>) {
		let inner = self.inner.lock();
		inner.peer(self.peer_id).gossip_message(make_commit_topic(set_id), GRANDPA_ENGINE_ID, message);
	}

	fn announce(&self, _round: u64, _set_id: u64, _block: H256) {

	}
}

#[derive(Default, Clone)]
<<<<<<< HEAD
pub(crate) struct TestApi {
	genesis_authorities: Vec<(Ed25519AuthorityId, u64)>,
=======
struct TestApi {
	genesis_authorities: Vec<(AuthorityId, u64)>,
>>>>>>> fde1762b
	scheduled_changes: Arc<Mutex<HashMap<Hash, ScheduledChange<BlockNumber>>>>,
	forced_changes: Arc<Mutex<HashMap<Hash, (BlockNumber, ScheduledChange<BlockNumber>)>>>,
}

impl TestApi {
<<<<<<< HEAD
	pub fn new(genesis_authorities: Vec<(Ed25519AuthorityId, u64)>) -> Self {
=======
	fn new(genesis_authorities: Vec<(AuthorityId, u64)>) -> Self {
>>>>>>> fde1762b
		TestApi {
			genesis_authorities,
			scheduled_changes: Arc::new(Mutex::new(HashMap::new())),
			forced_changes: Arc::new(Mutex::new(HashMap::new())),
		}
	}
}

pub(crate) struct RuntimeApi {
	inner: TestApi,
}

impl ProvideRuntimeApi for TestApi {
	type Api = RuntimeApi;

	fn runtime_api<'a>(&'a self) -> ApiRef<'a, Self::Api> {
		RuntimeApi { inner: self.clone() }.into()
	}
}

impl Core<Block> for RuntimeApi {
	fn version_runtime_api_impl(
		&self,
		_: &BlockId<Block>,
		_: ExecutionContext,
		_: Option<()>,
		_: Vec<u8>,
	) -> Result<NativeOrEncoded<RuntimeVersion>> {
		unimplemented!("Not required for testing!")
	}

	fn authorities_runtime_api_impl(
		&self,
		_: &BlockId<Block>,
		_: ExecutionContext,
		_: Option<()>,
		_: Vec<u8>,
	) -> Result<NativeOrEncoded<Vec<AuthorityId>>> {
		unimplemented!("Not required for testing!")
	}

	fn execute_block_runtime_api_impl(
		&self,
		_: &BlockId<Block>,
		_: ExecutionContext,
		_: Option<(Block)>,
		_: Vec<u8>,
	) -> Result<NativeOrEncoded<()>> {
		unimplemented!("Not required for testing!")
	}

	fn initialise_block_runtime_api_impl(
		&self,
		_: &BlockId<Block>,
		_: ExecutionContext,
		_: Option<&<Block as BlockT>::Header>,
		_: Vec<u8>,
	) -> Result<NativeOrEncoded<()>> {
		unimplemented!("Not required for testing!")
	}
}

impl ApiExt<Block> for RuntimeApi {
	fn map_api_result<F: FnOnce(&Self) -> result::Result<R, E>, R, E>(
		&self,
		_: F
	) -> result::Result<R, E> {
		unimplemented!("Not required for testing!")
	}

	fn runtime_version_at(&self, _: &BlockId<Block>) -> Result<RuntimeVersion> {
		unimplemented!("Not required for testing!")
	}
}

impl GrandpaApi<Block> for RuntimeApi {
	fn grandpa_authorities_runtime_api_impl(
		&self,
		_: &BlockId<Block>,
		_: ExecutionContext,
		_: Option<()>,
		_: Vec<u8>,
<<<<<<< HEAD
	) -> Result<NativeOrEncoded<Vec<(Ed25519AuthorityId, u64)>>> {
		Ok(self.inner.genesis_authorities.clone()).map(NativeOrEncoded::Native)
=======
	) -> Result<NativeOrEncoded<Vec<(AuthorityId, u64)>>> {
		if at == &BlockId::Number(0) {
			Ok(self.inner.genesis_authorities.clone()).map(NativeOrEncoded::Native)
		} else {
			panic!("should generally only request genesis authorities")
		}
>>>>>>> fde1762b
	}

	fn grandpa_pending_change_runtime_api_impl(
		&self,
		at: &BlockId<Block>,
		_: ExecutionContext,
		_: Option<(&DigestFor<Block>)>,
		_: Vec<u8>,
	) -> Result<NativeOrEncoded<Option<ScheduledChange<NumberFor<Block>>>>> {
		let parent_hash = match at {
			&BlockId::Hash(at) => at,
			_ => panic!("not requested by block hash!!"),
		};

		// we take only scheduled changes at given block number where there are no
		// extrinsics.
		Ok(self.inner.scheduled_changes.lock().get(&parent_hash).map(|c| c.clone())).map(NativeOrEncoded::Native)
	}

	fn grandpa_forced_change_runtime_api_impl(
		&self,
		at: &BlockId<Block>,
		_: ExecutionContext,
		_: Option<(&DigestFor<Block>)>,
		_: Vec<u8>,
	)
		-> Result<NativeOrEncoded<Option<(NumberFor<Block>, ScheduledChange<NumberFor<Block>>)>>> {
		let parent_hash = match at {
			&BlockId::Hash(at) => at,
			_ => panic!("not requested by block hash!!"),
		};

		// we take only scheduled changes at given block number where there are no
		// extrinsics.
		Ok(self.inner.forced_changes.lock().get(&parent_hash).map(|c| c.clone())).map(NativeOrEncoded::Native)
	}
}

impl AuthoritySetForFinalityProver<Block> for TestApi {
	fn authorities(&self, block: &BlockId<Block>) -> Result<Vec<(Ed25519AuthorityId, u64)>> {
		let runtime_api = RuntimeApi { inner: self.clone() };
		runtime_api.grandpa_authorities_runtime_api_impl(block, ExecutionContext::Syncing, None, Vec::new())
			.map(|v| match v {
				NativeOrEncoded::Native(value) => value,
				_ => unreachable!("only providing native values"),
			})
	}

	fn prove_authorities(&self, block: &BlockId<Block>) -> Result<Vec<Vec<u8>>> {
		self.authorities(block).map(|auth| vec![auth.encode()])
	}
}

impl AuthoritySetForFinalityChecker<Block> for TestApi {
	fn check_authorities_proof(
		&self,
		_hash: <Block as BlockT>::Hash,
		_header: <Block as BlockT>::Header,
		proof: Vec<Vec<u8>>,
	) -> Result<Vec<(Ed25519AuthorityId, u64)>> {
		Decode::decode(&mut &proof[0][..])
			.ok_or_else(|| unreachable!("incorrect value is passed as GRANDPA authorities proof"))
	}
}

const TEST_GOSSIP_DURATION: Duration = Duration::from_millis(500);
const TEST_ROUTING_INTERVAL: Duration = Duration::from_millis(50);

fn make_ids(keys: &[AuthorityKeyring]) -> Vec<(AuthorityId, u64)> {
	keys.iter()
		.map(|key| AuthorityId(key.to_raw_public()))
		.map(|id| (id, 1))
		.collect()
}

// run the voters to completion. provide a closure to be invoked after
// the voters are spawned but before blocking on them.
fn run_to_completion_with<F: FnOnce()>(
	blocks: u64,
	net: Arc<Mutex<GrandpaTestNet>>,
	peers: &[AuthorityKeyring],
	before_waiting: F,
) -> u64 {
	use parking_lot::RwLock;

	let mut finality_notifications = Vec::new();
	let mut runtime = current_thread::Runtime::new().unwrap();

	let highest_finalized = Arc::new(RwLock::new(0));

	for (peer_id, key) in peers.iter().enumerate() {
		let highest_finalized = highest_finalized.clone();
		let (client, link) = {
			let net = net.lock();
			// temporary needed for some reason
			let link = net.peers[peer_id].data.lock().take().expect("link initialized at startup; qed");
			(
				net.peers[peer_id].client().clone(),
				link,
			)
		};
		finality_notifications.push(
			client.finality_notification_stream()
				.take_while(move |n| {
					let mut highest_finalized = highest_finalized.write();
					if *n.header.number() > *highest_finalized {
						*highest_finalized = *n.header.number();
					}
					Ok(n.header.number() < &blocks)
				})
				.for_each(|_| Ok(()))
		);
		fn assert_send<T: Send>(_: &T) { }

		let voter = run_grandpa(
			Config {
				gossip_duration: TEST_GOSSIP_DURATION,
				justification_period: 32,
				local_key: Some(Arc::new(key.clone().into())),
				name: Some(format!("peer#{}", peer_id)),
			},
			link,
			MessageRouting::new(net.clone(), peer_id),
			InherentDataProviders::new(),
			futures::empty(),
		).expect("all in order with client and network");

		assert_send(&voter);

		runtime.spawn(voter);
	}

	// wait for all finalized on each.
	let wait_for = ::futures::future::join_all(finality_notifications)
		.map(|_| ())
		.map_err(|_| ());

	let drive_to_completion = ::tokio::timer::Interval::new_interval(TEST_ROUTING_INTERVAL)
		.for_each(move |_| {
			net.lock().send_import_notifications();
			net.lock().send_finality_notifications();
			net.lock().route_fast();
			Ok(())
		})
		.map(|_| ())
		.map_err(|_| ());

	(before_waiting)();

	runtime.block_on(wait_for.select(drive_to_completion).map_err(|_| ())).unwrap();

	let highest_finalized = *highest_finalized.read();

	highest_finalized
}

fn run_to_completion(blocks: u64, net: Arc<Mutex<GrandpaTestNet>>, peers: &[AuthorityKeyring]) -> u64 {
	run_to_completion_with(blocks, net, peers, || {})
}

#[test]
fn finalize_3_voters_no_observers() {
	let _ = env_logger::try_init();
	let peers = &[AuthorityKeyring::Alice, AuthorityKeyring::Bob, AuthorityKeyring::Charlie];
	let voters = make_ids(peers);

	let mut net = GrandpaTestNet::new(TestApi::new(voters), 3);
	net.peer(0).push_blocks(20, false);
	net.sync();

	for i in 0..3 {
		assert_eq!(net.peer(i).client().info().unwrap().chain.best_number, 20,
			"Peer #{} failed to sync", i);
	}

	let net = Arc::new(Mutex::new(net));
	run_to_completion(20, net.clone(), peers);

	// normally there's no justification for finalized blocks
	assert!(net.lock().peer(0).client().justification(&BlockId::Number(20)).unwrap().is_none(),
		"Extra justification for block#1");
}

#[test]
fn finalize_3_voters_1_observer() {
	let peers = &[AuthorityKeyring::Alice, AuthorityKeyring::Bob, AuthorityKeyring::Charlie];
	let voters = make_ids(peers);

	let mut net = GrandpaTestNet::new(TestApi::new(voters), 4);
	net.peer(0).push_blocks(20, false);
	net.sync();

	let net = Arc::new(Mutex::new(net));
	let mut finality_notifications = Vec::new();

	let mut runtime = current_thread::Runtime::new().unwrap();
	let all_peers = peers.iter()
		.cloned()
		.map(|key| Some(Arc::new(key.into())))
		.chain(::std::iter::once(None));

	for (peer_id, local_key) in all_peers.enumerate() {
		let (client, link) = {
			let net = net.lock();
			let link = net.peers[peer_id].data.lock().take().expect("link initialized at startup; qed");
			(
				net.peers[peer_id].client().clone(),
				link,
			)
		};
		finality_notifications.push(
			client.finality_notification_stream()
				.take_while(|n| Ok(n.header.number() < &20))
				.for_each(move |_| Ok(()))
		);
		let voter = run_grandpa(
			Config {
				gossip_duration: TEST_GOSSIP_DURATION,
				justification_period: 32,
				local_key,
				name: Some(format!("peer#{}", peer_id)),
			},
			link,
			MessageRouting::new(net.clone(), peer_id),
			InherentDataProviders::new(),
			futures::empty(),
		).expect("all in order with client and network");

		runtime.spawn(voter);
	}

	// wait for all finalized on each.
	let wait_for = ::futures::future::join_all(finality_notifications)
		.map(|_| ())
		.map_err(|_| ());

	let drive_to_completion = ::tokio::timer::Interval::new_interval(TEST_ROUTING_INTERVAL)
		.for_each(move |_| { net.lock().route_fast(); Ok(()) })
		.map(|_| ())
		.map_err(|_| ());

	runtime.block_on(wait_for.select(drive_to_completion).map_err(|_| ())).unwrap();
}

#[test]
fn transition_3_voters_twice_1_observer() {
	let _ = env_logger::try_init();
	let peers_a = &[
		AuthorityKeyring::Alice,
		AuthorityKeyring::Bob,
		AuthorityKeyring::Charlie,
	];

	let peers_b = &[
		AuthorityKeyring::Dave,
		AuthorityKeyring::Eve,
		AuthorityKeyring::Ferdie,
	];

	let peers_c = &[
		AuthorityKeyring::Alice,
		AuthorityKeyring::Eve,
		AuthorityKeyring::Two,
	];

	let observer = &[AuthorityKeyring::One];

	let genesis_voters = make_ids(peers_a);

	let api = TestApi::new(genesis_voters);
	let transitions = api.scheduled_changes.clone();
	let net = Arc::new(Mutex::new(GrandpaTestNet::new(api, 8)));

	let mut runtime = current_thread::Runtime::new().unwrap();

	net.lock().peer(0).push_blocks(1, false);
	net.lock().sync();

	for (i, peer) in net.lock().peers().iter().enumerate() {
		let full_client = peer.client().as_full().expect("only full clients are used in test");
		assert_eq!(full_client.info().unwrap().chain.best_number, 1,
					"Peer #{} failed to sync", i);

		let set: AuthoritySet<Hash, BlockNumber> = crate::aux_schema::load_authorities(
			&**full_client.backend()
		).unwrap();

		assert_eq!(set.current(), (0, make_ids(peers_a).as_slice()));
		assert_eq!(set.pending_changes().count(), 0);
	}

	{
		let net = net.clone();
		let client = net.lock().peers[0].client().clone();
		let transitions = transitions.clone();
		let add_transition = move |parent_hash, change| {
			transitions.lock().insert(parent_hash, change);
		};
		let peers_c = peers_c.clone();

		// wait for blocks to be finalized before generating new ones
		let block_production = client.finality_notification_stream()
			.take_while(|n| Ok(n.header.number() < &30))
			.for_each(move |n| {
				match n.header.number() {
					1 => {
						// first 14 blocks.
						net.lock().peer(0).push_blocks(13, false);
					},
					14 => {
						// generate transition at block 15, applied at 20.
						net.lock().peer(0).generate_blocks(1, BlockOrigin::File, |builder| {
							let block = builder.bake().unwrap();
							add_transition(*block.header.parent_hash(), ScheduledChange {
								next_authorities: make_ids(peers_b),
								delay: 4,
							});

							block
						});
						net.lock().peer(0).push_blocks(5, false);
					},
					20 => {
						// at block 21 we do another transition, but this time instant.
						// add more until we have 30.
						net.lock().peer(0).generate_blocks(1, BlockOrigin::File, |builder| {
							let block = builder.bake().unwrap();
							add_transition(*block.header.parent_hash(), ScheduledChange {
								next_authorities: make_ids(&peers_c),
								delay: 0,
							});

							block
						});
						net.lock().peer(0).push_blocks(9, false);
					},
					_ => {},
				}

				Ok(())
			});

		runtime.spawn(block_production);
	}

	let mut finality_notifications = Vec::new();
	let all_peers = peers_a.iter()
		.chain(peers_b)
		.chain(peers_c)
		.chain(observer)
		.cloned()
		.collect::<HashSet<_>>() // deduplicate
		.into_iter()
		.map(|key| Some(Arc::new(key.into())))
		.enumerate();

	for (peer_id, local_key) in all_peers {
		let (client, link) = {
			let net = net.lock();
			let link = net.peers[peer_id].data.lock().take().expect("link initialized at startup; qed");
			(
				net.peers[peer_id].client().clone(),
				link,
			)
		};
		finality_notifications.push(
			client.finality_notification_stream()
				.take_while(|n| Ok(n.header.number() < &30))
				.for_each(move |_| Ok(()))
				.map(move |()| {
					let full_client = client.as_full().expect("only full clients are used in test");
					let set: AuthoritySet<Hash, BlockNumber> = crate::aux_schema::load_authorities(
						&**full_client.backend()
					).unwrap();

					assert_eq!(set.current(), (2, make_ids(peers_c).as_slice()));
					assert_eq!(set.pending_changes().count(), 0);
				})
		);
		let voter = run_grandpa(
			Config {
				gossip_duration: TEST_GOSSIP_DURATION,
				justification_period: 32,
				local_key,
				name: Some(format!("peer#{}", peer_id)),
			},
			link,
			MessageRouting::new(net.clone(), peer_id),
			InherentDataProviders::new(),
			futures::empty(),
		).expect("all in order with client and network");

		runtime.spawn(voter);
	}

	// wait for all finalized on each.
	let wait_for = ::futures::future::join_all(finality_notifications)
		.map(|_| ())
		.map_err(|_| ());

	let drive_to_completion = ::tokio::timer::Interval::new_interval(TEST_ROUTING_INTERVAL)
		.for_each(move |_| {
			net.lock().send_import_notifications();
			net.lock().send_finality_notifications();
			net.lock().route_fast();
			Ok(())
		})
		.map(|_| ())
		.map_err(|_| ());

	runtime.block_on(wait_for.select(drive_to_completion).map_err(|_| ())).unwrap();
}

#[test]
fn justification_is_emitted_when_consensus_data_changes() {
	let peers = &[AuthorityKeyring::Alice, AuthorityKeyring::Bob, AuthorityKeyring::Charlie];
	let mut net = GrandpaTestNet::new(TestApi::new(make_ids(peers)), 3);

	// import block#1 WITH consensus data change
	let new_authorities = vec![AuthorityId::from_raw([42; 32])];
	net.peer(0).push_authorities_change_block(new_authorities);
	net.sync();
	let net = Arc::new(Mutex::new(net));
	run_to_completion(1, net.clone(), peers);

	// ... and check that there's justification for block#1
	assert!(net.lock().peer(0).client().justification(&BlockId::Number(1)).unwrap().is_some(),
		"Missing justification for block#1");
}

#[test]
fn justification_is_generated_periodically() {
	let peers = &[AuthorityKeyring::Alice, AuthorityKeyring::Bob, AuthorityKeyring::Charlie];
	let voters = make_ids(peers);

	let mut net = GrandpaTestNet::new(TestApi::new(voters), 3);
	net.peer(0).push_blocks(32, false);
	net.sync();

	let net = Arc::new(Mutex::new(net));
	run_to_completion(32, net.clone(), peers);

	// when block#32 (justification_period) is finalized, justification
	// is required => generated
	for i in 0..3 {
		assert!(net.lock().peer(i).client().justification(&BlockId::Number(32)).unwrap().is_some());
	}
}

#[test]
fn consensus_changes_works() {
	let mut changes = ConsensusChanges::<H256, u64>::empty();

	// pending changes are not finalized
	changes.note_change((10, H256::from_low_u64_be(1)));
	assert_eq!(changes.finalize((5, H256::from_low_u64_be(5)), |_| Ok(None)).unwrap(), (false, false));

	// no change is selected from competing pending changes
	changes.note_change((1, H256::from_low_u64_be(1)));
	changes.note_change((1, H256::from_low_u64_be(101)));
	assert_eq!(changes.finalize((10, H256::from_low_u64_be(10)), |_| Ok(Some(H256::from_low_u64_be(1001)))).unwrap(), (true, false));

	// change is selected from competing pending changes
	changes.note_change((1, H256::from_low_u64_be(1)));
	changes.note_change((1, H256::from_low_u64_be(101)));
	assert_eq!(changes.finalize((10, H256::from_low_u64_be(10)), |_| Ok(Some(H256::from_low_u64_be(1)))).unwrap(), (true, true));
}

#[test]
fn sync_justifications_on_change_blocks() {
	let peers_a = &[AuthorityKeyring::Alice, AuthorityKeyring::Bob, AuthorityKeyring::Charlie];
	let peers_b = &[AuthorityKeyring::Alice, AuthorityKeyring::Bob];
	let voters = make_ids(peers_b);

	// 4 peers, 3 of them are authorities and participate in grandpa
	let api = TestApi::new(voters);
	let transitions = api.scheduled_changes.clone();
	let mut net = GrandpaTestNet::new(api, 4);

	// add 20 blocks
	net.peer(0).push_blocks(20, false);

	// at block 21 we do add a transition which is instant
	net.peer(0).generate_blocks(1, BlockOrigin::File, |builder| {
		let block = builder.bake().unwrap();
		transitions.lock().insert(*block.header.parent_hash(), ScheduledChange {
			next_authorities: make_ids(peers_b),
			delay: 0,
		});
		block
	});

	// add more blocks on top of it (until we have 25)
	net.peer(0).push_blocks(4, false);
	net.sync();

	for i in 0..4 {
		assert_eq!(net.peer(i).client().info().unwrap().chain.best_number, 25,
			"Peer #{} failed to sync", i);
	}

	let net = Arc::new(Mutex::new(net));
	run_to_completion(25, net.clone(), peers_a);

	// the first 3 peers are grandpa voters and therefore have already finalized
	// block 21 and stored a justification
	for i in 0..3 {
		assert!(net.lock().peer(i).client().justification(&BlockId::Number(21)).unwrap().is_some());
	}

	// the last peer should get the justification by syncing from other peers
	while net.lock().peer(3).client().justification(&BlockId::Number(21)).unwrap().is_none() {
		net.lock().route_fast();
	}
}

#[test]
fn finalizes_multiple_pending_changes_in_order() {
	let _ = env_logger::try_init();

	let peers_a = &[AuthorityKeyring::Alice, AuthorityKeyring::Bob, AuthorityKeyring::Charlie];
	let peers_b = &[AuthorityKeyring::Dave, AuthorityKeyring::Eve, AuthorityKeyring::Ferdie];
	let peers_c = &[AuthorityKeyring::Dave, AuthorityKeyring::Alice, AuthorityKeyring::Bob];

	let all_peers = &[
		AuthorityKeyring::Alice, AuthorityKeyring::Bob, AuthorityKeyring::Charlie,
		AuthorityKeyring::Dave, AuthorityKeyring::Eve, AuthorityKeyring::Ferdie,
	];
	let genesis_voters = make_ids(peers_a);

	// 6 peers, 3 of them are authorities and participate in grandpa from genesis
	let api = TestApi::new(genesis_voters);
	let transitions = api.scheduled_changes.clone();
	let mut net = GrandpaTestNet::new(api, 6);

	// add 20 blocks
	net.peer(0).push_blocks(20, false);

	// at block 21 we do add a transition which is instant
	net.peer(0).generate_blocks(1, BlockOrigin::File, |builder| {
		let block = builder.bake().unwrap();
		transitions.lock().insert(*block.header.parent_hash(), ScheduledChange {
			next_authorities: make_ids(peers_b),
			delay: 0,
		});
		block
	});

	// add more blocks on top of it (until we have 25)
	net.peer(0).push_blocks(4, false);

	// at block 26 we add another which is enacted at block 30
	net.peer(0).generate_blocks(1, BlockOrigin::File, |builder| {
		let block = builder.bake().unwrap();
		transitions.lock().insert(*block.header.parent_hash(), ScheduledChange {
			next_authorities: make_ids(peers_c),
			delay: 4,
		});
		block
	});

	// add more blocks on top of it (until we have 30)
	net.peer(0).push_blocks(4, false);

	net.sync();

	// all peers imported both change blocks
	for i in 0..6 {
		assert_eq!(net.peer(i).client().info().unwrap().chain.best_number, 30,
			"Peer #{} failed to sync", i);
	}

	let net = Arc::new(Mutex::new(net));
	run_to_completion(30, net.clone(), all_peers);
}

#[test]
fn doesnt_vote_on_the_tip_of_the_chain() {
	let peers_a = &[AuthorityKeyring::Alice, AuthorityKeyring::Bob, AuthorityKeyring::Charlie];
	let voters = make_ids(peers_a);
	let api = TestApi::new(voters);
	let mut net = GrandpaTestNet::new(api, 3);

	// add 100 blocks
	net.peer(0).push_blocks(100, false);
	net.sync();

	for i in 0..3 {
		assert_eq!(net.peer(i).client().info().unwrap().chain.best_number, 100,
			"Peer #{} failed to sync", i);
	}

	let net = Arc::new(Mutex::new(net));
	let highest = run_to_completion(75, net.clone(), peers_a);

	// the highest block to be finalized will be 3/4 deep in the unfinalized chain
	assert_eq!(highest, 75);
}

#[test]
fn force_change_to_new_set() {
	// two of these guys are offline.
	let genesis_authorities = &[AuthorityKeyring::Alice, AuthorityKeyring::Bob, AuthorityKeyring::Charlie, AuthorityKeyring::One, AuthorityKeyring::Two];
	let peers_a = &[AuthorityKeyring::Alice, AuthorityKeyring::Bob, AuthorityKeyring::Charlie];
	let api = TestApi::new(make_ids(genesis_authorities));

	let voters = make_ids(peers_a);
	let normal_transitions = api.scheduled_changes.clone();
	let forced_transitions = api.forced_changes.clone();
	let net = GrandpaTestNet::new(api, 3);
	let net = Arc::new(Mutex::new(net));

	let runner_net = net.clone();
	let add_blocks = move || {
		net.lock().peer(0).push_blocks(1, false);

		{
			// add a forced transition at block 12.
			let parent_hash = net.lock().peer(0).client().info().unwrap().chain.best_hash;
			forced_transitions.lock().insert(parent_hash, (0, ScheduledChange {
				next_authorities: voters.clone(),
				delay: 10,
			}));

			// add a normal transition too to ensure that forced changes take priority.
			normal_transitions.lock().insert(parent_hash, ScheduledChange {
				next_authorities: make_ids(genesis_authorities),
				delay: 5,
			});
		}

		net.lock().peer(0).push_blocks(25, false);
		net.lock().sync();

		for (i, peer) in net.lock().peers().iter().enumerate() {
			assert_eq!(peer.client().info().unwrap().chain.best_number, 26,
					"Peer #{} failed to sync", i);

			let full_client = peer.client().as_full().expect("only full clients are used in test");
			let set: AuthoritySet<Hash, BlockNumber> = crate::aux_schema::load_authorities(
				&**full_client.backend()
			).unwrap();

			assert_eq!(set.current(), (1, voters.as_slice()));
			assert_eq!(set.pending_changes().count(), 0);
		}
	};

	// it will only finalize if the forced transition happens.
	// we add_blocks after the voters are spawned because otherwise
	// the link-halfs have the wrong AuthoritySet
	run_to_completion_with(25, runner_net, peers_a, add_blocks);
}

#[test]
fn allows_reimporting_change_blocks() {
	let peers_a = &[AuthorityKeyring::Alice, AuthorityKeyring::Bob, AuthorityKeyring::Charlie];
	let peers_b = &[AuthorityKeyring::Alice, AuthorityKeyring::Bob];
	let voters = make_ids(peers_a);
	let api = TestApi::new(voters);
	let net = GrandpaTestNet::new(api.clone(), 3);

	let client = net.peer(0).client().clone();
	let (block_import, ..) = net.make_block_import(client.clone());

	let builder = client.new_block_at(&BlockId::Number(0)).unwrap();
	let block = builder.bake().unwrap();
	api.scheduled_changes.lock().insert(*block.header.parent_hash(), ScheduledChange {
		next_authorities: make_ids(peers_b),
		delay: 0,
	});

	let block = || {
		let block = block.clone();
		ImportBlock {
			origin: BlockOrigin::File,
			header: block.header,
			justification: None,
			post_digests: Vec::new(),
			body: Some(block.extrinsics),
			finalized: false,
			auxiliary: Vec::new(),
			fork_choice: ForkChoiceStrategy::LongestChain,
		}
	};

	assert_eq!(
		block_import.import_block(block(), None).unwrap(),
		ImportResult::Imported(ImportedAux { needs_justification: true, clear_justification_requests: false, bad_justification: false }),
	);

	assert_eq!(
		block_import.import_block(block(), None).unwrap(),
		ImportResult::AlreadyInChain
	);
}

#[test]
fn test_bad_justification() {
	let peers_a = &[Keyring::Alice, Keyring::Bob, Keyring::Charlie];
	let peers_b = &[Keyring::Alice, Keyring::Bob];
	let voters = make_ids(peers_a);
	let api = TestApi::new(voters);
	let net = GrandpaTestNet::new(api.clone(), 3);

	let client = net.peer(0).client().clone();
	let (block_import, ..) = net.make_block_import(client.clone());

	let full_client = client.as_full().expect("only full clients are used in test");
	let builder = full_client.new_block_at(&BlockId::Number(0)).unwrap();
	let block = builder.bake().unwrap();
	api.scheduled_changes.lock().insert(*block.header.parent_hash(), ScheduledChange {
		next_authorities: make_ids(peers_b),
		delay: 0,
	});

	let block = || {
		let block = block.clone();
		ImportBlock {
			origin: BlockOrigin::File,
			header: block.header,
			justification: Some(Vec::new()),
			post_digests: Vec::new(),
			body: Some(block.extrinsics),
			finalized: false,
			auxiliary: Vec::new(),
			fork_choice: ForkChoiceStrategy::LongestChain,
		}
	};

	assert_eq!(
		block_import.import_block(block(), None).unwrap(),
<<<<<<< HEAD
		ImportResult::Imported(ImportedAux { needs_justification: true, clear_justification_requests: false, ..Default::default() }),
=======
		ImportResult::Imported(ImportedAux { needs_justification: true, clear_justification_requests: false, bad_justification: true }),
>>>>>>> fde1762b
	);

	assert_eq!(
		block_import.import_block(block(), None).unwrap(),
		ImportResult::AlreadyInChain
	);
}

#[test]
fn justification_is_fetched_by_light_client_when_consensus_data_changes() {
	let _ = ::env_logger::try_init();

 	let peers = &[Keyring::Alice];
	let net = GrandpaTestNet::new(TestApi::new(make_ids(peers)), 1);

 	// import block#1 WITH consensus data change + ensure if is finalized (with justification)
	let new_authorities = vec![Ed25519AuthorityId::from([42; 32])];
	net.peer(0).push_authorities_change_block(new_authorities);
	let net = Arc::new(Mutex::new(net));
	run_to_completion(1, net.clone(), peers);

	// add && sync light peer
	net.lock().add_light_peer(&GrandpaTestNet::default_config());
	net.lock().sync();

 	// ... and check that the block#1 is finalized on light client
	assert_eq!(net.lock().peer(1).client().info().unwrap().chain.finalized_number, 1);
}<|MERGE_RESOLUTION|>--- conflicted
+++ resolved
@@ -261,23 +261,14 @@
 }
 
 #[derive(Default, Clone)]
-<<<<<<< HEAD
 pub(crate) struct TestApi {
-	genesis_authorities: Vec<(Ed25519AuthorityId, u64)>,
-=======
-struct TestApi {
 	genesis_authorities: Vec<(AuthorityId, u64)>,
->>>>>>> fde1762b
 	scheduled_changes: Arc<Mutex<HashMap<Hash, ScheduledChange<BlockNumber>>>>,
 	forced_changes: Arc<Mutex<HashMap<Hash, (BlockNumber, ScheduledChange<BlockNumber>)>>>,
 }
 
 impl TestApi {
-<<<<<<< HEAD
-	pub fn new(genesis_authorities: Vec<(Ed25519AuthorityId, u64)>) -> Self {
-=======
-	fn new(genesis_authorities: Vec<(AuthorityId, u64)>) -> Self {
->>>>>>> fde1762b
+	pub fn new(genesis_authorities: Vec<(AuthorityId, u64)>) -> Self {
 		TestApi {
 			genesis_authorities,
 			scheduled_changes: Arc::new(Mutex::new(HashMap::new())),
@@ -360,17 +351,8 @@
 		_: ExecutionContext,
 		_: Option<()>,
 		_: Vec<u8>,
-<<<<<<< HEAD
-	) -> Result<NativeOrEncoded<Vec<(Ed25519AuthorityId, u64)>>> {
+	) -> Result<NativeOrEncoded<Vec<(AuthorityId, u64)>>> {
 		Ok(self.inner.genesis_authorities.clone()).map(NativeOrEncoded::Native)
-=======
-	) -> Result<NativeOrEncoded<Vec<(AuthorityId, u64)>>> {
-		if at == &BlockId::Number(0) {
-			Ok(self.inner.genesis_authorities.clone()).map(NativeOrEncoded::Native)
-		} else {
-			panic!("should generally only request genesis authorities")
-		}
->>>>>>> fde1762b
 	}
 
 	fn grandpa_pending_change_runtime_api_impl(
@@ -410,7 +392,7 @@
 }
 
 impl AuthoritySetForFinalityProver<Block> for TestApi {
-	fn authorities(&self, block: &BlockId<Block>) -> Result<Vec<(Ed25519AuthorityId, u64)>> {
+	fn authorities(&self, block: &BlockId<Block>) -> Result<Vec<(AuthorityId, u64)>> {
 		let runtime_api = RuntimeApi { inner: self.clone() };
 		runtime_api.grandpa_authorities_runtime_api_impl(block, ExecutionContext::Syncing, None, Vec::new())
 			.map(|v| match v {
@@ -430,7 +412,7 @@
 		_hash: <Block as BlockT>::Hash,
 		_header: <Block as BlockT>::Header,
 		proof: Vec<Vec<u8>>,
-	) -> Result<Vec<(Ed25519AuthorityId, u64)>> {
+	) -> Result<Vec<(AuthorityId, u64)>> {
 		Decode::decode(&mut &proof[0][..])
 			.ok_or_else(|| unreachable!("incorrect value is passed as GRANDPA authorities proof"))
 	}
@@ -1036,7 +1018,8 @@
 	let client = net.peer(0).client().clone();
 	let (block_import, ..) = net.make_block_import(client.clone());
 
-	let builder = client.new_block_at(&BlockId::Number(0)).unwrap();
+	let full_client = client.as_full().unwrap();
+	let builder = full_client.new_block_at(&BlockId::Number(0)).unwrap();
 	let block = builder.bake().unwrap();
 	api.scheduled_changes.lock().insert(*block.header.parent_hash(), ScheduledChange {
 		next_authorities: make_ids(peers_b),
@@ -1059,7 +1042,12 @@
 
 	assert_eq!(
 		block_import.import_block(block(), None).unwrap(),
-		ImportResult::Imported(ImportedAux { needs_justification: true, clear_justification_requests: false, bad_justification: false }),
+		ImportResult::Imported(ImportedAux {
+			needs_justification: true,
+			clear_justification_requests: false,
+			bad_justification: false,
+			needs_finality_proof: false,
+		}),
 	);
 
 	assert_eq!(
@@ -1070,8 +1058,8 @@
 
 #[test]
 fn test_bad_justification() {
-	let peers_a = &[Keyring::Alice, Keyring::Bob, Keyring::Charlie];
-	let peers_b = &[Keyring::Alice, Keyring::Bob];
+	let peers_a = &[AuthorityKeyring::Alice, AuthorityKeyring::Bob, AuthorityKeyring::Charlie];
+	let peers_b = &[AuthorityKeyring::Alice, AuthorityKeyring::Bob];
 	let voters = make_ids(peers_a);
 	let api = TestApi::new(voters);
 	let net = GrandpaTestNet::new(api.clone(), 3);
@@ -1103,11 +1091,12 @@
 
 	assert_eq!(
 		block_import.import_block(block(), None).unwrap(),
-<<<<<<< HEAD
-		ImportResult::Imported(ImportedAux { needs_justification: true, clear_justification_requests: false, ..Default::default() }),
-=======
-		ImportResult::Imported(ImportedAux { needs_justification: true, clear_justification_requests: false, bad_justification: true }),
->>>>>>> fde1762b
+		ImportResult::Imported(ImportedAux {
+			needs_justification: true,
+			clear_justification_requests: false,
+			bad_justification: true,
+			..Default::default()
+		}),
 	);
 
 	assert_eq!(
@@ -1120,11 +1109,11 @@
 fn justification_is_fetched_by_light_client_when_consensus_data_changes() {
 	let _ = ::env_logger::try_init();
 
- 	let peers = &[Keyring::Alice];
+ 	let peers = &[AuthorityKeyring::Alice];
 	let net = GrandpaTestNet::new(TestApi::new(make_ids(peers)), 1);
 
  	// import block#1 WITH consensus data change + ensure if is finalized (with justification)
-	let new_authorities = vec![Ed25519AuthorityId::from([42; 32])];
+	let new_authorities = vec![AuthorityId::from_raw([42; 32])];
 	net.peer(0).push_authorities_change_block(new_authorities);
 	let net = Arc::new(Mutex::new(net));
 	run_to_completion(1, net.clone(), peers);
