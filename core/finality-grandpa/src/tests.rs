--- conflicted
+++ resolved
@@ -1312,7 +1312,47 @@
 }
 
 #[test]
-<<<<<<< HEAD
+fn finalize_3_voters_1_light_observer() {
+	let _ = env_logger::try_init();
+	let authorities = &[AuthorityKeyring::Alice, AuthorityKeyring::Bob, AuthorityKeyring::Charlie];
+	let voters = make_ids(authorities);
+
+	let mut net = GrandpaTestNet::new(TestApi::new(voters), 4);
+	net.peer(0).push_blocks(20, false);
+	net.sync();
+
+	for i in 0..4 {
+		assert_eq!(net.peer(i).client().info().unwrap().chain.best_number, 20,
+			"Peer #{} failed to sync", i);
+	}
+
+	let net = Arc::new(Mutex::new(net));
+	let link = net.lock().peer(3).data.lock().take().expect("link initialized on startup; qed");
+
+	let finality_notifications = net.lock().peer(3).client().finality_notification_stream()
+		.take_while(|n| Ok(n.header.number() < &20))
+		.collect();
+
+	run_to_completion_with(20, net.clone(), authorities, |executor| {
+		executor.spawn(
+			run_grandpa_observer(
+				Config {
+					gossip_duration: TEST_GOSSIP_DURATION,
+					justification_period: 32,
+					local_key: None,
+					name: Some("observer".to_string()),
+				},
+				link,
+				MessageRouting::new(net.clone(), 3),
+				Exit,
+			).unwrap()
+		).unwrap();
+
+		Some(Box::new(finality_notifications.map(|_| ())))
+	});
+}
+
+#[test]
 fn finality_proof_is_fetched_by_light_client_when_consensus_data_changes() {
 	let _ = ::env_logger::try_init();
 
@@ -1366,7 +1406,7 @@
 	let net = Arc::new(Mutex::new(net));
 
 	let runner_net = net.clone();
-	let add_blocks = move || {
+	let add_blocks = move |_| {
 		net.lock().peer(0).push_blocks(1, false); // best is #1
 
 		// add a forced transition at block 5.
@@ -1384,6 +1424,8 @@
 		net.lock().peer(0).push_authorities_change_block(vec![AuthorityId::from_raw([42; 32])]); // #10
 		net.lock().peer(0).push_blocks(1, false); // best is #11
 		net.lock().sync_without_disconnects();
+
+		None
 	};
 
 	// finalize block #11 on full clients
@@ -1397,44 +1439,4 @@
 		runner_net.lock().peer(3).client().info().unwrap().chain.finalized_number,
 		if FORCE_CHANGE { 0 } else { 10 },
 	);
-=======
-fn finalize_3_voters_1_light_observer() {
-	let _ = env_logger::try_init();
-	let authorities = &[AuthorityKeyring::Alice, AuthorityKeyring::Bob, AuthorityKeyring::Charlie];
-	let voters = make_ids(authorities);
-
-	let mut net = GrandpaTestNet::new(TestApi::new(voters), 4);
-	net.peer(0).push_blocks(20, false);
-	net.sync();
-
-	for i in 0..4 {
-		assert_eq!(net.peer(i).client().info().unwrap().chain.best_number, 20,
-			"Peer #{} failed to sync", i);
-	}
-
-	let net = Arc::new(Mutex::new(net));
-	let link = net.lock().peer(3).data.lock().take().expect("link initialized on startup; qed");
-
-	let finality_notifications = net.lock().peer(3).client().finality_notification_stream()
-		.take_while(|n| Ok(n.header.number() < &20))
-		.collect();
-
-	run_to_completion_with(20, net.clone(), authorities, |executor| {
-		executor.spawn(
-			run_grandpa_observer(
-				Config {
-					gossip_duration: TEST_GOSSIP_DURATION,
-					justification_period: 32,
-					local_key: None,
-					name: Some("observer".to_string()),
-				},
-				link,
-				MessageRouting::new(net.clone(), 3),
-				Exit,
-			).unwrap()
-		).unwrap();
-
-		Some(Box::new(finality_notifications.map(|_| ())))
-	});
->>>>>>> eb7f7747
 }