// Copyright 2017-2019 Parity Technologies (UK) Ltd.
// This file is part of Substrate.

// Substrate is free software: you can redistribute it and/or modify
// it under the terms of the GNU General Public License as published by
// the Free Software Foundation, either version 3 of the License, or
// (at your option) any later version.

// Substrate is distributed in the hope that it will be useful,
// but WITHOUT ANY WARRANTY; without even the implied warranty of
// MERCHANTABILITY or FITNESS FOR A PARTICULAR PURPOSE.  See the
// GNU General Public License for more details.

// You should have received a copy of the GNU General Public License
// along with Substrate.  If not, see <http://www.gnu.org/licenses/>.

//! Primitives for the runtime modules.

use rstd::prelude::*;
use rstd::{self, result, marker::PhantomData};
use runtime_io;
#[cfg(feature = "std")] use std::fmt::{Debug, Display};
#[cfg(feature = "std")] use serde::{Serialize, Deserialize, de::DeserializeOwned};
use substrate_primitives::{self, Hasher, Blake2Hasher};
use crate::codec::{Codec, Encode, HasCompact};
pub use integer_sqrt::IntegerSquareRoot;
pub use num_traits::{
	Zero, One, Bounded, CheckedAdd, CheckedSub, CheckedMul, CheckedDiv,
	CheckedShl, CheckedShr, Saturating
};
use rstd::ops::{
	Add, Sub, Mul, Div, Rem, AddAssign, SubAssign, MulAssign, DivAssign,
	RemAssign, Shl, Shr
};

/// A lazy value.
pub trait Lazy<T: ?Sized> {
	/// Get a reference to the underlying value.
	///
	/// This will compute the value if the function is invoked for the first time.
	fn get(&mut self) -> &T;
}

impl<'a> Lazy<[u8]> for &'a [u8] {
	fn get(&mut self) -> &[u8] { &**self }
}

/// Means of signature verification.
pub trait Verify {
	/// Type of the signer.
	type Signer;
	/// Verify a signature. Return `true` if signature is valid for the value.
	fn verify<L: Lazy<[u8]>>(&self, msg: L, signer: &Self::Signer) -> bool;
}

impl Verify for substrate_primitives::ed25519::Signature {
	type Signer = substrate_primitives::ed25519::Public;
	fn verify<L: Lazy<[u8]>>(&self, mut msg: L, signer: &Self::Signer) -> bool {
		runtime_io::ed25519_verify(self.as_ref(), msg.get(), signer)
	}
}

impl Verify for substrate_primitives::sr25519::Signature {
	type Signer = substrate_primitives::sr25519::Public;
	fn verify<L: Lazy<[u8]>>(&self, mut msg: L, signer: &Self::Signer) -> bool {
		runtime_io::sr25519_verify(self.as_ref(), msg.get(), signer)
	}
}

/// Some sort of check on the origin is performed by this object.
pub trait EnsureOrigin<OuterOrigin> {
	/// A return type.
	type Success;
	/// Perform the origin check.
	fn ensure_origin(o: OuterOrigin) -> result::Result<Self::Success, &'static str>;
}

/// Means of changing one type into another in a manner dependent on the source type.
pub trait Lookup {
	/// Type to lookup from.
	type Source;
	/// Type to lookup into.
	type Target;
	/// Attempt a lookup.
	fn lookup(&self, s: Self::Source) -> result::Result<Self::Target, &'static str>;
}

/// Means of changing one type into another in a manner dependent on the source type.
/// This variant is different to `Lookup` in that it doesn't (can cannot) require any
/// context.
pub trait StaticLookup {
	/// Type to lookup from.
	type Source: Codec + Clone + PartialEq + MaybeDebug;
	/// Type to lookup into.
	type Target;
	/// Attempt a lookup.
	fn lookup(s: Self::Source) -> result::Result<Self::Target, &'static str>;
	/// Convert from Target back to Source.
	fn unlookup(t: Self::Target) -> Self::Source;
}

/// A lookup implementation returning the input value.
#[derive(Default)]
pub struct IdentityLookup<T>(PhantomData<T>);
impl<T: Codec + Clone + PartialEq + MaybeDebug> StaticLookup for IdentityLookup<T> {
	type Source = T;
	type Target = T;
	fn lookup(x: T) -> result::Result<T, &'static str> { Ok(x) }
	fn unlookup(x: T) -> T { x }
}
impl<T> Lookup for IdentityLookup<T> {
	type Source = T;
	type Target = T;
	fn lookup(&self, x: T) -> result::Result<T, &'static str> { Ok(x) }
}

/// Get the "current" block number.
pub trait CurrentHeight {
	/// The type of the block number.
	type BlockNumber;

	/// Return the current block number. Not allowed to fail.
	fn current_height(&self) -> Self::BlockNumber;
}

/// Translate a block number into a hash.
pub trait BlockNumberToHash {
	/// The type of the block number.
	type BlockNumber: Zero;

	/// The type of the hash.
	type Hash: Encode;

	/// Get the hash for a given block number, or `None` if unknown.
	fn block_number_to_hash(&self, n: Self::BlockNumber) -> Option<Self::Hash>;

	/// Get the genesis block hash; this should always be known.
	fn genesis_hash(&self) -> Self::Hash {
		self.block_number_to_hash(Zero::zero()).expect("All blockchains must know their genesis block hash; qed")
	}
}

/// Extensible conversion trait. Generic over both source and destination types.
pub trait Convert<A, B> {
	/// Make conversion.
	fn convert(a: A) -> B;
}

impl<A, B: Default> Convert<A, B> for () {
	fn convert(_: A) -> B { Default::default() }
}

<<<<<<< HEAD
/// A structure that converts the currency type into a lossy u64
pub struct CurrencyToVoteHandler;
impl Convert<u128, u64> for CurrencyToVoteHandler {
	fn convert(x: u128) -> u64 {
		if x >> 96 == 0 {
			// Remove dust; divide by 2^32
			(x >> 32) as u64
		} else {
			u64::max_value()
		}
	}
}

impl Convert<u128, u128> for CurrencyToVoteHandler {
	fn convert(x: u128) -> u128 {
		// if it practically fits in u64
		if x >> 64 == 0 {
			// Add zero dust; multiply by 2^32
			x << 32
		}
		else {
			// 0000_0000_FFFF_FFFF_FFFF_FFFF_0000_0000
			(u64::max_value() << 32) as u128
		}
	}
}

=======
>>>>>>> 7d523bad
/// A structure that performs identity conversion.
pub struct Identity;
impl<T> Convert<T, T> for Identity {
	fn convert(a: T) -> T { a }
}

/// Simple trait similar to `Into`, except that it can be used to convert numerics between each
/// other.
pub trait As<T> {
	/// Convert forward (ala `Into::into`).
	fn as_(self) -> T;
	/// Convert backward (ala `From::from`).
	fn sa(_: T) -> Self;
}

macro_rules! impl_numerics {
	( $( $t:ty ),* ) => {
		$(
			impl_numerics!($t: u8, u16, u32, u64, u128, usize, i8, i16, i32, i64, i128, isize,);
		)*
	};
	( $f:ty : $t:ty, $( $rest:ty, )* ) => {
		impl As<$t> for $f {
			fn as_(self) -> $t { self as $t }
			fn sa(t: $t) -> Self { t as Self }
		}
		impl_numerics!($f: $( $rest, )*);
	};
	( $f:ty : ) => {}
}

impl_numerics!(u8, u16, u32, u64, u128, usize, i8, i16, i32, i64, i128, isize);

/// A meta trait for arithmetic.
pub trait SimpleArithmetic:
	Zero + One + IntegerSquareRoot + As<u64> +
	Add<Self, Output = Self> + AddAssign<Self> +
	Sub<Self, Output = Self> + SubAssign<Self> +
	Mul<Self, Output = Self> + MulAssign<Self> +
	Div<Self, Output = Self> + DivAssign<Self> +
	Rem<Self, Output = Self> + RemAssign<Self> +
	Shl<u32, Output = Self> + Shr<u32, Output = Self> +
	CheckedShl +
	CheckedShr +
	CheckedAdd +
	CheckedSub +
	CheckedMul +
	CheckedDiv +
	Saturating +
	PartialOrd<Self> + Ord + Bounded +
	HasCompact
{}
impl<T:
	Zero + One + IntegerSquareRoot + As<u64> +
	Add<Self, Output = Self> + AddAssign<Self> +
	Sub<Self, Output = Self> + SubAssign<Self> +
	Mul<Self, Output = Self> + MulAssign<Self> +
	Div<Self, Output = Self> + DivAssign<Self> +
	Rem<Self, Output = Self> + RemAssign<Self> +
	Shl<u32, Output = Self> + Shr<u32, Output = Self> +
	CheckedShl +
	CheckedShr +
	CheckedAdd +
	CheckedSub +
	CheckedMul +
	CheckedDiv +
	Saturating +
	PartialOrd<Self> + Ord + Bounded +
	HasCompact
> SimpleArithmetic for T {}

/// Trait for things that can be clear (have no bits set). For numeric types, essentially the same
/// as `Zero`.
pub trait Clear {
	/// True iff no bits are set.
	fn is_clear(&self) -> bool;

	/// Return the value of Self that is clear.
	fn clear() -> Self;
}

impl<T: Default + Eq + PartialEq> Clear for T {
	fn is_clear(&self) -> bool { *self == Self::clear() }
	fn clear() -> Self { Default::default() }
}

/// A meta trait for all bit ops.
pub trait SimpleBitOps:
	Sized + Clear +
	rstd::ops::BitOr<Self, Output = Self> +
	rstd::ops::BitXor<Self, Output = Self> +
	rstd::ops::BitAnd<Self, Output = Self>
{}
impl<T:
	Sized + Clear +
	rstd::ops::BitOr<Self, Output = Self> +
	rstd::ops::BitXor<Self, Output = Self> +
	rstd::ops::BitAnd<Self, Output = Self>
> SimpleBitOps for T {}

/// The block finalization trait. Implementing this lets you express what should happen
/// for your module when the block is ending.
pub trait OnFinalize<BlockNumber> {
	/// The block is being finalized. Implement to have something happen.
	fn on_finalize(_n: BlockNumber) {}
}

impl<N> OnFinalize<N> for () {}

/// The block initialization trait. Implementing this lets you express what should happen
/// for your module when the block is beginning (right before the first extrinsic is executed).
pub trait OnInitialize<BlockNumber> {
	/// The block is being initialized. Implement to have something happen.
	fn on_initialize(_n: BlockNumber) {}
}

impl<N> OnInitialize<N> for () {}

/// Off-chain computation trait.
///
/// Implementing this trait on a module allows you to perform long-running tasks
/// that make validators generate extrinsics (either transactions or inherents)
/// with the results of those long-running computations.
///
/// NOTE: This function runs off-chain, so it can access the block state,
/// but cannot preform any alterations.
pub trait OffchainWorker<BlockNumber> {
	/// This function is being called on every block.
	///
	/// Implement this and use special `extern`s to generate transactions or inherents.
	/// Any state alterations are lost and are not persisted.
	fn generate_extrinsics(_n: BlockNumber) {}
}

impl<N> OffchainWorker<N> for () {}

macro_rules! tuple_impl {
	($one:ident,) => {
		impl<Number: Copy, $one: OnFinalize<Number>> OnFinalize<Number> for ($one,) {
			fn on_finalize(n: Number) {
				$one::on_finalize(n);
			}
		}
		impl<Number: Copy, $one: OnInitialize<Number>> OnInitialize<Number> for ($one,) {
			fn on_initialize(n: Number) {
				$one::on_initialize(n);
			}
		}
		impl<Number: Copy, $one: OffchainWorker<Number>> OffchainWorker<Number> for ($one,) {
			fn generate_extrinsics(n: Number) {
				$one::generate_extrinsics(n);
			}
		}
	};
	($first:ident, $($rest:ident,)+) => {
		impl<
			Number: Copy,
			$first: OnFinalize<Number>,
			$($rest: OnFinalize<Number>),+
		> OnFinalize<Number> for ($first, $($rest),+) {
			fn on_finalize(n: Number) {
				$first::on_finalize(n);
				$($rest::on_finalize(n);)+
			}
		}
		impl<
			Number: Copy,
			$first: OnInitialize<Number>,
			$($rest: OnInitialize<Number>),+
		> OnInitialize<Number> for ($first, $($rest),+) {
			fn on_initialize(n: Number) {
				$first::on_initialize(n);
				$($rest::on_initialize(n);)+
			}
		}
		impl<
			Number: Copy,
			$first: OffchainWorker<Number>,
			$($rest: OffchainWorker<Number>),+
		> OffchainWorker<Number> for ($first, $($rest),+) {
			fn generate_extrinsics(n: Number) {
				$first::generate_extrinsics(n);
				$($rest::generate_extrinsics(n);)+
			}
		}
		tuple_impl!($($rest,)+);
	}
}

#[allow(non_snake_case)]
tuple_impl!(A, B, C, D, E, F, G, H, I, J, K, L, M, N, O, P, Q, R, S, T, U, V, W, X, Y, Z,);

/// Abstraction around hashing
pub trait Hash: 'static + MaybeSerializeDebug + Clone + Eq + PartialEq {	// Stupid bug in the Rust compiler believes derived
																	// traits must be fulfilled by all type parameters.
	/// The hash type produced.
	type Output: Member + MaybeSerializeDebug + rstd::hash::Hash + AsRef<[u8]> + AsMut<[u8]> + Copy + Default;

	/// The associated hash_db Hasher type.
	type Hasher: Hasher<Out=Self::Output>;

	/// Produce the hash of some byte-slice.
	fn hash(s: &[u8]) -> Self::Output;

	/// Produce the hash of some codec-encodable value.
	fn hash_of<S: Codec>(s: &S) -> Self::Output {
		Encode::using_encoded(s, Self::hash)
	}

	/// Produce the trie-db root of a mapping from indices to byte slices.
	fn enumerated_trie_root(items: &[&[u8]]) -> Self::Output;

	/// Iterator-based version of `enumerated_trie_root`.
	fn ordered_trie_root<
		I: IntoIterator<Item = A> + Iterator<Item = A>,
		A: AsRef<[u8]>
	>(input: I) -> Self::Output;

	/// The Patricia tree root of the given mapping as an iterator.
	fn trie_root<
		I: IntoIterator<Item = (A, B)>,
		A: AsRef<[u8]> + Ord,
		B: AsRef<[u8]>
	>(input: I) -> Self::Output;

	/// Acquire the global storage root.
	fn storage_root() -> Self::Output;

	/// Acquire the global storage changes root.
	fn storage_changes_root(parent_hash: Self::Output, parent_number: u64) -> Option<Self::Output>;
}

/// Blake2-256 Hash implementation.
#[derive(PartialEq, Eq, Clone)]
#[cfg_attr(feature = "std", derive(Debug, Serialize, Deserialize))]
pub struct BlakeTwo256;

impl Hash for BlakeTwo256 {
	type Output = substrate_primitives::H256;
	type Hasher = Blake2Hasher;
	fn hash(s: &[u8]) -> Self::Output {
		runtime_io::blake2_256(s).into()
	}
	fn enumerated_trie_root(items: &[&[u8]]) -> Self::Output {
		runtime_io::enumerated_trie_root::<Blake2Hasher>(items).into()
	}
	fn trie_root<
		I: IntoIterator<Item = (A, B)>,
		A: AsRef<[u8]> + Ord,
		B: AsRef<[u8]>
	>(input: I) -> Self::Output {
		runtime_io::trie_root::<Blake2Hasher, _, _, _>(input).into()
	}
	fn ordered_trie_root<
		I: IntoIterator<Item = A> + Iterator<Item = A>,
		A: AsRef<[u8]>
	>(input: I) -> Self::Output {
		runtime_io::ordered_trie_root::<Blake2Hasher, _, _>(input).into()
	}
	fn storage_root() -> Self::Output {
		runtime_io::storage_root().into()
	}
	fn storage_changes_root(parent_hash: Self::Output, parent_number: u64) -> Option<Self::Output> {
		runtime_io::storage_changes_root(parent_hash.into(), parent_number).map(Into::into)
	}
}

/// Something that can be checked for equality and printed out to a debug channel if bad.
pub trait CheckEqual {
	/// Perform the equality check.
	fn check_equal(&self, other: &Self);
}

impl CheckEqual for substrate_primitives::H256 {
	#[cfg(feature = "std")]
	fn check_equal(&self, other: &Self) {
		use substrate_primitives::hexdisplay::HexDisplay;
		if self != other {
			println!("Hash: given={}, expected={}", HexDisplay::from(self.as_fixed_bytes()), HexDisplay::from(other.as_fixed_bytes()));
		}
	}

	#[cfg(not(feature = "std"))]
	fn check_equal(&self, other: &Self) {
		if self != other {
			runtime_io::print("Hash not equal");
			runtime_io::print(self.as_bytes());
			runtime_io::print(other.as_bytes());
		}
	}
}

impl<I> CheckEqual for I where I: DigestItem {
	#[cfg(feature = "std")]
	fn check_equal(&self, other: &Self) {
		if self != other {
			println!("DigestItem: given={:?}, expected={:?}", self, other);
		}
	}

	#[cfg(not(feature = "std"))]
	fn check_equal(&self, other: &Self) {
		if self != other {
			runtime_io::print("DigestItem not equal");
			runtime_io::print(&Encode::encode(self)[..]);
			runtime_io::print(&Encode::encode(other)[..]);
		}
	}
}

/// A type that implements Serialize and Debug when in std environment.
#[cfg(feature = "std")]
pub trait MaybeSerializeDebugButNotDeserialize: Serialize + Debug {}
#[cfg(feature = "std")]
impl<T: Serialize + Debug> MaybeSerializeDebugButNotDeserialize for T {}

/// A type that implements Serialize and Debug when in std environment.
#[cfg(not(feature = "std"))]
pub trait MaybeSerializeDebugButNotDeserialize {}
#[cfg(not(feature = "std"))]
impl<T> MaybeSerializeDebugButNotDeserialize for T {}

/// A type that implements Serialize when in std environment.
#[cfg(feature = "std")]
pub trait MaybeSerialize: Serialize {}
#[cfg(feature = "std")]
impl<T: Serialize> MaybeSerialize for T {}

/// A type that implements Serialize when in std environment.
#[cfg(not(feature = "std"))]
pub trait MaybeSerialize {}
#[cfg(not(feature = "std"))]
impl<T> MaybeSerialize for T {}

/// A type that implements Serialize, DeserializeOwned and Debug when in std environment.
#[cfg(feature = "std")]
pub trait MaybeSerializeDebug: Serialize + DeserializeOwned + Debug {}
#[cfg(feature = "std")]
impl<T: Serialize + DeserializeOwned + Debug> MaybeSerializeDebug for T {}

/// A type that implements Serialize, DeserializeOwned and Debug when in std environment.
#[cfg(not(feature = "std"))]
pub trait MaybeSerializeDebug {}
#[cfg(not(feature = "std"))]
impl<T> MaybeSerializeDebug for T {}

/// A type that implements Debug when in std environment.
#[cfg(feature = "std")]
pub trait MaybeDebug: Debug {}
#[cfg(feature = "std")]
impl<T: Debug> MaybeDebug for T {}

/// A type that implements Debug when in std environment.
#[cfg(not(feature = "std"))]
pub trait MaybeDebug {}
#[cfg(not(feature = "std"))]
impl<T> MaybeDebug for T {}

/// A type that implements Display when in std environment.
#[cfg(feature = "std")]
pub trait MaybeDisplay: Display {}
#[cfg(feature = "std")]
impl<T: Display> MaybeDisplay for T {}

/// A type that implements Display when in std environment.
#[cfg(not(feature = "std"))]
pub trait MaybeDisplay {}
#[cfg(not(feature = "std"))]
impl<T> MaybeDisplay for T {}

/// A type that implements Hash when in std environment.
#[cfg(feature = "std")]
pub trait MaybeHash: ::rstd::hash::Hash {}
#[cfg(feature = "std")]
impl<T: ::rstd::hash::Hash> MaybeHash for T {}

/// A type that implements Hash when in std environment.
#[cfg(not(feature = "std"))]
pub trait MaybeHash {}
#[cfg(not(feature = "std"))]
impl<T> MaybeHash for T {}


/// A type that can be used in runtime structures.
pub trait Member: Send + Sync + Sized + MaybeDebug + Eq + PartialEq + Clone + 'static {}
impl<T: Send + Sync + Sized + MaybeDebug + Eq + PartialEq + Clone + 'static> Member for T {}

/// Something which fulfills the abstract idea of a Substrate header. It has types for a `Number`,
/// a `Hash` and a `Digest`. It provides access to an `extrinsics_root`, `state_root` and
/// `parent_hash`, as well as a `digest` and a block `number`.
///
/// You can also create a `new` one from those fields.
pub trait Header: Clone + Send + Sync + Codec + Eq + MaybeSerializeDebugButNotDeserialize + 'static {
	/// Header number.
	type Number: Member + MaybeSerializeDebug + ::rstd::hash::Hash + Copy + MaybeDisplay + SimpleArithmetic + Codec;
	/// Header hash type
	type Hash: Member + MaybeSerializeDebug + ::rstd::hash::Hash + Copy + MaybeDisplay + Default + SimpleBitOps + Codec + AsRef<[u8]> + AsMut<[u8]>;
	/// Hashing algorithm
	type Hashing: Hash<Output = Self::Hash>;
	/// Digest type
	type Digest: Digest<Hash = Self::Hash> + Codec;

	/// Creates new header.
	fn new(
		number: Self::Number,
		extrinsics_root: Self::Hash,
		state_root: Self::Hash,
		parent_hash: Self::Hash,
		digest: Self::Digest
	) -> Self;

	/// Returns a reference to the header number.
	fn number(&self) -> &Self::Number;
	/// Sets the header number.
	fn set_number(&mut self, number: Self::Number);

	/// Returns a reference to the extrinsics root.
	fn extrinsics_root(&self) -> &Self::Hash;
	/// Sets the extrinsic root.
	fn set_extrinsics_root(&mut self, root: Self::Hash);

	/// Returns a reference to the state root.
	fn state_root(&self) -> &Self::Hash;
	/// Sets the state root.
	fn set_state_root(&mut self, root: Self::Hash);

	/// Returns a reference to the parent hash.
	fn parent_hash(&self) -> &Self::Hash;
	/// Sets the parent hash.
	fn set_parent_hash(&mut self, hash: Self::Hash);

	/// Returns a reference to the digest.
	fn digest(&self) -> &Self::Digest;
	/// Get a mutable reference to the digest.
	fn digest_mut(&mut self) -> &mut Self::Digest;
	/// Sets the digest.
	fn set_digest(&mut self, digest: Self::Digest);

	/// Returns the hash of the header.
	fn hash(&self) -> Self::Hash {
		<Self::Hashing as Hash>::hash_of(self)
	}
}

/// Something which fulfills the abstract idea of a Substrate block. It has types for an
/// `Extrinsic` piece of information as well as a `Header`.
///
/// You can get an iterator over each of the `extrinsics` and retrieve the `header`.
pub trait Block: Clone + Send + Sync + Codec + Eq + MaybeSerializeDebugButNotDeserialize + 'static {
	/// Type of extrinsics.
	type Extrinsic: Member + Codec + Extrinsic + MaybeSerialize;
	/// Header type.
	type Header: Header<Hash=Self::Hash>;
	/// Block hash type.
	type Hash: Member + MaybeSerializeDebug + ::rstd::hash::Hash + Copy + MaybeDisplay + Default + SimpleBitOps + Codec + AsRef<[u8]> + AsMut<[u8]>;

	/// Returns a reference to the header.
	fn header(&self) -> &Self::Header;
	/// Returns a reference to the list of extrinsics.
	fn extrinsics(&self) -> &[Self::Extrinsic];
	/// Split the block into header and list of extrinsics.
	fn deconstruct(self) -> (Self::Header, Vec<Self::Extrinsic>);
	/// Creates new block from header and extrinsics.
	fn new(header: Self::Header, extrinsics: Vec<Self::Extrinsic>) -> Self;
	/// Returns the hash of the block.
	fn hash(&self) -> Self::Hash {
		<<Self::Header as Header>::Hashing as Hash>::hash_of(self.header())
	}
}

/// Something that acts like an `Extrinsic`.
pub trait Extrinsic {
	/// Is this `Extrinsic` signed?
	/// If no information are available about signed/unsigned, `None` should be returned.
	fn is_signed(&self) -> Option<bool> { None }
}

/// Extract the hashing type for a block.
pub type HashFor<B> = <<B as Block>::Header as Header>::Hashing;
/// Extract the number type for a block.
pub type NumberFor<B> = <<B as Block>::Header as Header>::Number;
/// Extract the digest type for a block.
pub type DigestFor<B> = <<B as Block>::Header as Header>::Digest;
/// Extract the digest item type for a block.
pub type DigestItemFor<B> = <DigestFor<B> as Digest>::Item;
/// Extract the authority ID type for a block.
pub type AuthorityIdFor<B> = <DigestItemFor<B> as DigestItem>::AuthorityId;

/// A "checkable" piece of information, used by the standard Substrate Executive in order to
/// check the validity of a piece of extrinsic information, usually by verifying the signature.
/// Implement for pieces of information that require some additional context `Context` in order to be
/// checked.
pub trait Checkable<Context>: Sized {
	/// Returned if `check` succeeds.
	type Checked;

	/// Check self, given an instance of Context.
	fn check(self, c: &Context) -> Result<Self::Checked, &'static str>;
}

/// A "checkable" piece of information, used by the standard Substrate Executive in order to
/// check the validity of a piece of extrinsic information, usually by verifying the signature.
/// Implement for pieces of information that don't require additional context in order to be
/// checked.
pub trait BlindCheckable: Sized {
	/// Returned if `check` succeeds.
	type Checked;

	/// Check self.
	fn check(self) -> Result<Self::Checked, &'static str>;
}

// Every `BlindCheckable` is also a `StaticCheckable` for arbitrary `Context`.
impl<T: BlindCheckable, Context> Checkable<Context> for T {
	type Checked = <Self as BlindCheckable>::Checked;
	fn check(self, _c: &Context) -> Result<Self::Checked, &'static str> {
		BlindCheckable::check(self)
	}
}

/// An "executable" piece of information, used by the standard Substrate Executive in order to
/// enact a piece of extrinsic information by marshalling and dispatching to a named function
/// call.
///
/// Also provides information on to whom this information is attributable and an index that allows
/// each piece of attributable information to be disambiguated.
pub trait Applyable: Sized + Send + Sync {
	/// Id of the account that is responsible for this piece of information (sender).
	type AccountId: Member + MaybeDisplay;
	/// Index allowing to disambiguate other `Applyable`s from the same `AccountId`.
	type Index: Member + MaybeDisplay + SimpleArithmetic;
	/// Function call.
	type Call: Member;
	/// Returns a reference to the index if any.
	fn index(&self) -> Option<&Self::Index>;
	/// Returns a reference to the sender if any.
	fn sender(&self) -> Option<&Self::AccountId>;
	/// Deconstructs into function call and sender.
	fn deconstruct(self) -> (Self::Call, Option<Self::AccountId>);
}

/// Something that acts like a `Digest` - it can have `Log`s `push`ed onto it and these `Log`s are
/// each `Codec`.
pub trait Digest: Member + MaybeSerializeDebugButNotDeserialize + Default {
	/// Hash of the items.
	type Hash: Member;
	/// Digest item type.
	type Item: DigestItem<Hash = Self::Hash>;

	/// Get reference to all digest items.
	fn logs(&self) -> &[Self::Item];
	/// Push new digest item.
	fn push(&mut self, item: Self::Item);
	/// Pop a digest item.
	fn pop(&mut self) -> Option<Self::Item>;

	/// Get reference to the first digest item that matches the passed predicate.
	fn log<T: ?Sized, F: Fn(&Self::Item) -> Option<&T>>(&self, predicate: F) -> Option<&T> {
		self.logs().iter()
			.filter_map(predicate)
			.next()
	}
}

/// Single digest item. Could be any type that implements `Member` and provides methods
/// for casting member to 'system' log items, known to substrate.
///
/// If the runtime does not supports some 'system' items, use `()` as a stub.
pub trait DigestItem: Codec + Member + MaybeSerializeDebugButNotDeserialize {
	/// `ChangesTrieRoot` payload.
	type Hash: Member;
	/// `AuthorityChange` payload.
	type AuthorityId: Member + MaybeHash + crate::codec::Encode + crate::codec::Decode;

	/// Returns Some if the entry is the `AuthoritiesChange` entry.
	fn as_authorities_change(&self) -> Option<&[Self::AuthorityId]>;

	/// Returns Some if the entry is the `ChangesTrieRoot` entry.
	fn as_changes_trie_root(&self) -> Option<&Self::Hash>;
}

/// Auxiliary wrapper that holds an api instance and binds it to the given lifetime.
pub struct ApiRef<'a, T>(T, rstd::marker::PhantomData<&'a ()>);

impl<'a, T> From<T> for ApiRef<'a, T> {
	fn from(api: T) -> Self {
		ApiRef(api, Default::default())
	}
}

impl<'a, T> rstd::ops::Deref for ApiRef<'a, T> {
	type Target = T;

	fn deref(&self) -> &Self::Target {
		&self.0
	}
}

/// Something that provides a runtime api.
pub trait ProvideRuntimeApi {
	/// The concrete type that provides the api.
	type Api;

	/// Returns the runtime api.
	/// The returned instance will keep track of modifications to the storage. Any successful
	/// call to an api function, will `commit` its changes to an internal buffer. Otherwise,
	/// the modifications will be `discarded`. The modifications will not be applied to the
	/// storage, even on a `commit`.
	fn runtime_api<'a>(&'a self) -> ApiRef<'a, Self::Api>;
}

/// A marker trait for something that knows the type of the runtime block.
pub trait GetRuntimeBlockType {
	/// The `RuntimeBlock` type.
	type RuntimeBlock: self::Block;
}

/// A marker trait for something that knows the type of the node block.
pub trait GetNodeBlockType {
	/// The `NodeBlock` type.
	type NodeBlock: self::Block;
}

/// Something that provides information about a runtime api.
pub trait RuntimeApiInfo {
	/// The identifier of the runtime api.
	const ID: [u8; 8];
	/// The version of the runtime api.
	const VERSION: u32;
}<|MERGE_RESOLUTION|>--- conflicted
+++ resolved
@@ -150,36 +150,6 @@
 	fn convert(_: A) -> B { Default::default() }
 }
 
-<<<<<<< HEAD
-/// A structure that converts the currency type into a lossy u64
-pub struct CurrencyToVoteHandler;
-impl Convert<u128, u64> for CurrencyToVoteHandler {
-	fn convert(x: u128) -> u64 {
-		if x >> 96 == 0 {
-			// Remove dust; divide by 2^32
-			(x >> 32) as u64
-		} else {
-			u64::max_value()
-		}
-	}
-}
-
-impl Convert<u128, u128> for CurrencyToVoteHandler {
-	fn convert(x: u128) -> u128 {
-		// if it practically fits in u64
-		if x >> 64 == 0 {
-			// Add zero dust; multiply by 2^32
-			x << 32
-		}
-		else {
-			// 0000_0000_FFFF_FFFF_FFFF_FFFF_0000_0000
-			(u64::max_value() << 32) as u128
-		}
-	}
-}
-
-=======
->>>>>>> 7d523bad
 /// A structure that performs identity conversion.
 pub struct Identity;
 impl<T> Convert<T, T> for Identity {
