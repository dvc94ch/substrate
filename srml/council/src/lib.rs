// Copyright 2017-2019 Parity Technologies (UK) Ltd.
// This file is part of Substrate.

// Substrate is free software: you can redistribute it and/or modify
// it under the terms of the GNU General Public License as published by
// the Free Software Foundation, either version 3 of the License, or
// (at your option) any later version.

// Substrate is distributed in the hope that it will be useful,
// but WITHOUT ANY WARRANTY; without even the implied warranty of
// MERCHANTABILITY or FITNESS FOR A PARTICULAR PURPOSE.  See the
// GNU General Public License for more details.

// You should have received a copy of the GNU General Public License
// along with Substrate.  If not, see <http://www.gnu.org/licenses/>.

//! Council system: Handles the voting in and maintenance of council members.

#![cfg_attr(not(feature = "std"), no_std)]

pub mod motions;
pub mod seats;

pub use crate::seats::{Trait, Module, RawEvent, Event, VoteIndex};

/// Trait for type that can handle incremental changes to a set of account IDs.
pub trait OnMembersChanged<AccountId> {
	/// A number of members `new` just joined the set and replaced some `old` ones.
	fn on_members_changed(new: &[AccountId], old: &[AccountId]);
}

impl<T> OnMembersChanged<T> for () {
	fn on_members_changed(_new: &[T], _old: &[T]) {}
}

#[cfg(test)]
mod tests {
	// These re-exports are here for a reason, edit with care
	pub use super::*;
	pub use runtime_io::with_externalities;
	use srml_support::{impl_outer_origin, impl_outer_event, impl_outer_dispatch, parameter_types};
	use srml_support::traits::Get;
	pub use substrate_primitives::{H256, Blake2Hasher, u32_trait::{_1, _2, _3, _4}};
<<<<<<< HEAD
	pub use primitives::BuildStorage;
	pub use primitives::traits::{BlakeTwo256, IdentityLookup};
	pub use primitives::testing::{Digest, DigestItem, Header};
=======
	pub use primitives::{
		traits::{BlakeTwo256, IdentityLookup}, testing::{Digest, DigestItem, Header}
	};
>>>>>>> e5a71e54
	pub use {seats, motions};
	use std::cell::RefCell;

	impl_outer_origin! {
		pub enum Origin for Test {
			motions<T>
		}
	}

	impl_outer_event! {
		pub enum Event for Test {
			balances<T>, democracy<T>, seats<T>, motions<T>,
		}
	}

	impl_outer_dispatch! {
		pub enum Call for Test where origin: Origin {
			balances::Balances,
			democracy::Democracy,
		}
	}

	thread_local! {
		static VOTER_BOND: RefCell<u64> = RefCell::new(0);
		static VOTING_FEE: RefCell<u64> = RefCell::new(0);
		static PRESENT_SLASH_PER_VOTER: RefCell<u64> = RefCell::new(0);
		static DECAY_RATIO: RefCell<u32> = RefCell::new(0);
	}

	pub struct VotingBond;
	impl Get<u64> for VotingBond {
		fn get() -> u64 { VOTER_BOND.with(|v| *v.borrow()) }
	}

	pub struct VotingFee;
	impl Get<u64> for VotingFee {
		fn get() -> u64 { VOTING_FEE.with(|v| *v.borrow()) }
	}

	pub struct PresentSlashPerVoter;
	impl Get<u64> for PresentSlashPerVoter {
		fn get() -> u64 { PRESENT_SLASH_PER_VOTER.with(|v| *v.borrow()) }
	}

	pub struct DecayRatio;
	impl Get<u32> for DecayRatio {
		fn get() -> u32 { DECAY_RATIO.with(|v| *v.borrow()) }
	}

	// Workaround for https://github.com/rust-lang/rust/issues/26925 . Remove when sorted.
	#[derive(Clone, Eq, PartialEq, Debug)]
	pub struct Test;
	impl system::Trait for Test {
		type Origin = Origin;
		type Index = u64;
		type BlockNumber = u64;
		type Hash = H256;
		type Hashing = BlakeTwo256;
		type AccountId = u64;
		type Lookup = IdentityLookup<Self::AccountId>;
		type Header = Header;
		type Event = Event;
	}
	parameter_types! {
		pub const ExistentialDeposit: u64 = 0;
		pub const TransferFee: u64 = 0;
		pub const CreationFee: u64 = 0;
		pub const TransactionBaseFee: u64 = 0;
		pub const TransactionByteFee: u64 = 0;
	}
	impl balances::Trait for Test {
		type Balance = u64;
		type OnNewAccount = ();
		type OnFreeBalanceZero = ();
		type Event = Event;
		type TransactionPayment = ();
		type TransferPayment = ();
		type DustRemoval = ();
		type ExistentialDeposit = ExistentialDeposit;
		type TransferFee = TransferFee;
		type CreationFee = CreationFee;
		type TransactionBaseFee = TransactionBaseFee;
		type TransactionByteFee = TransactionByteFee;
	}
	parameter_types! {
		pub const LaunchPeriod: u64 = 1;
		pub const VotingPeriod: u64 = 3;
		pub const MinimumDeposit: u64 = 1;
		pub const EnactmentPeriod: u64 = 0;
		pub const CooloffPeriod: u64 = 2;
	}
	impl democracy::Trait for Test {
		type Proposal = Call;
		type Event = Event;
		type Currency = balances::Module<Self>;
		type EnactmentPeriod = EnactmentPeriod;
		type LaunchPeriod = LaunchPeriod;
		type EmergencyVotingPeriod = VotingPeriod;
		type VotingPeriod = VotingPeriod;
		type MinimumDeposit = MinimumDeposit;
		type ExternalOrigin = motions::EnsureProportionAtLeast<_1, _2, u64>;
		type ExternalMajorityOrigin = motions::EnsureProportionAtLeast<_2, _3, u64>;
		type EmergencyOrigin = motions::EnsureProportionAtLeast<_1, _1, u64>;
		type CancellationOrigin = motions::EnsureProportionAtLeast<_2, _3, u64>;
		type VetoOrigin = motions::EnsureMember<u64>;
		type CooloffPeriod = CooloffPeriod;
	}
	parameter_types! {
		pub const CandidacyBond: u64 = 3;
		pub const CarryCount: u32 = 2;
		pub const InactiveGracePeriod: u32 = 1;
		pub const CouncilVotingPeriod: u64 = 4;
	}
	impl seats::Trait for Test {
		type Event = Event;
		type BadPresentation = ();
		type BadReaper = ();
		type BadVoterIndex = ();
		type LoserCandidate = ();
		type OnMembersChanged = CouncilMotions;
		type CandidacyBond = CandidacyBond;
		type VotingBond = VotingBond;
		type VotingFee = VotingFee;
		type PresentSlashPerVoter = PresentSlashPerVoter;
		type CarryCount = CarryCount;
		type InactiveGracePeriod = InactiveGracePeriod;
		type CouncilVotingPeriod = CouncilVotingPeriod;
		type DecayRatio = DecayRatio;
	}
	impl motions::Trait for Test {
		type Origin = Origin;
		type Proposal = Call;
		type Event = Event;
	}

	pub struct ExtBuilder {
		balance_factor: u64,
		decay_ratio: u32,
		voting_fee: u64,
		voter_bond: u64,
		bad_presentation_punishment: u64,
		with_council: bool,
	}

	impl Default for ExtBuilder {
		fn default() -> Self {
			Self {
				balance_factor: 1,
				decay_ratio: 24,
				voting_fee: 0,
				voter_bond: 0,
				bad_presentation_punishment: 1,
				with_council: false,
			}
		}
	}

	impl ExtBuilder {
		pub fn with_council(mut self, council: bool) -> Self {
			self.with_council = council;
			self
		}
		pub fn balance_factor(mut self, factor: u64) -> Self {
			self.balance_factor = factor;
			self
		}
		pub fn decay_ratio(mut self, ratio: u32) -> Self {
			self.decay_ratio = ratio;
			self
		}
		pub fn voting_fee(mut self, fee: u64) -> Self {
			self.voting_fee = fee;
			self
		}
		pub fn bad_presentation_punishment(mut self, fee: u64) -> Self {
			self.bad_presentation_punishment = fee;
			self
		}
		pub fn voter_bond(mut self, fee: u64) -> Self {
			self.voter_bond = fee;
			self
		}
		pub fn build(self) -> runtime_io::TestExternalities<Blake2Hasher> {
<<<<<<< HEAD
			VOTER_BOND.with(|v| *v.borrow_mut() = self.voter_bond);
			VOTING_FEE.with(|v| *v.borrow_mut() = self.voting_fee);
			PRESENT_SLASH_PER_VOTER.with(|v| *v.borrow_mut() = self.bad_presentation_punishment);
			DECAY_RATIO.with(|v| *v.borrow_mut() = self.decay_ratio);

			let mut t = system::GenesisConfig::<Test>::default().build_storage().unwrap().0;
			t.extend(balances::GenesisConfig::<Test>{
=======
			let mut t = system::GenesisConfig::default().build_storage::<Test>().unwrap().0;
			t.extend(balances::GenesisConfig::<Test> {
				transaction_base_fee: 0,
				transaction_byte_fee: 0,
>>>>>>> e5a71e54
				balances: vec![
					(1, 10 * self.balance_factor),
					(2, 20 * self.balance_factor),
					(3, 30 * self.balance_factor),
					(4, 40 * self.balance_factor),
					(5, 50 * self.balance_factor),
					(6, 60 * self.balance_factor)
				],
				vesting: vec![],
			}.build_storage().unwrap().0);
			t.extend(seats::GenesisConfig::<Test> {
				active_council: if self.with_council { vec![
					(1, 10),
					(2, 10),
					(3, 10)
				] } else { vec![] },
				desired_seats: 2,
				presentation_duration: 2,
				term_duration: 5,
			}.build_storage().unwrap().0);
			runtime_io::TestExternalities::new(t)
		}
	}

	pub type System = system::Module<Test>;
	pub type Balances = balances::Module<Test>;
	pub type Democracy = democracy::Module<Test>;
	pub type Council = seats::Module<Test>;
	pub type CouncilMotions = motions::Module<Test>;
}<|MERGE_RESOLUTION|>--- conflicted
+++ resolved
@@ -41,15 +41,8 @@
 	use srml_support::{impl_outer_origin, impl_outer_event, impl_outer_dispatch, parameter_types};
 	use srml_support::traits::Get;
 	pub use substrate_primitives::{H256, Blake2Hasher, u32_trait::{_1, _2, _3, _4}};
-<<<<<<< HEAD
-	pub use primitives::BuildStorage;
 	pub use primitives::traits::{BlakeTwo256, IdentityLookup};
 	pub use primitives::testing::{Digest, DigestItem, Header};
-=======
-	pub use primitives::{
-		traits::{BlakeTwo256, IdentityLookup}, testing::{Digest, DigestItem, Header}
-	};
->>>>>>> e5a71e54
 	pub use {seats, motions};
 	use std::cell::RefCell;
 
@@ -232,21 +225,16 @@
 			self.voter_bond = fee;
 			self
 		}
-		pub fn build(self) -> runtime_io::TestExternalities<Blake2Hasher> {
-<<<<<<< HEAD
+		pub fn set_associated_consts(&self) {
 			VOTER_BOND.with(|v| *v.borrow_mut() = self.voter_bond);
 			VOTING_FEE.with(|v| *v.borrow_mut() = self.voting_fee);
 			PRESENT_SLASH_PER_VOTER.with(|v| *v.borrow_mut() = self.bad_presentation_punishment);
 			DECAY_RATIO.with(|v| *v.borrow_mut() = self.decay_ratio);
-
-			let mut t = system::GenesisConfig::<Test>::default().build_storage().unwrap().0;
+		}
+		pub fn build(self) -> runtime_io::TestExternalities<Blake2Hasher> {
+			self.set_associated_consts();
+			let mut t = system::GenesisConfig::default().build_storage::<Test>().unwrap().0;
 			t.extend(balances::GenesisConfig::<Test>{
-=======
-			let mut t = system::GenesisConfig::default().build_storage::<Test>().unwrap().0;
-			t.extend(balances::GenesisConfig::<Test> {
-				transaction_base_fee: 0,
-				transaction_byte_fee: 0,
->>>>>>> e5a71e54
 				balances: vec![
 					(1, 10 * self.balance_factor),
 					(2, 20 * self.balance_factor),
