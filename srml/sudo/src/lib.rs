--- conflicted
+++ resolved
@@ -51,10 +51,6 @@
 //! This is an example of a module that exposes a privileged function:
 //!
 //! ```
-<<<<<<< HEAD
-//! # extern crate srml_support;
-=======
->>>>>>> fc0bb2a5
 //! use srml_support::{decl_module, dispatch::Result};
 //! use system::ensure_root;
 //!
