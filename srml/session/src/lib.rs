--- conflicted
+++ resolved
@@ -695,7 +695,6 @@
 	}
 
 	#[test]
-<<<<<<< HEAD
 	fn session_changed_flag_works() {
 		with_externalities(&mut new_test_ext(), || {
 			TEST_SESSION_CHANGED.with(|l| *l.borrow_mut() = true);
@@ -730,7 +729,9 @@
 			initialize_block(7);
 			assert!(session_changed());
 		});
-=======
+	}
+
+	#[test]
 	fn periodic_session_works() {
 		struct Period;
 		struct Offset;
@@ -757,6 +758,5 @@
 		}
 
 		assert!(P::should_end_session(13));
->>>>>>> 108704a2
 	}
 }