// Copyright 2018-2019 Parity Technologies (UK) Ltd.
// This file is part of Substrate.

// Substrate is free software: you can redistribute it and/or modify
// it under the terms of the GNU General Public License as published by
// the Free Software Foundation, either version 3 of the License, or
// (at your option) any later version.

// Substrate is distributed in the hope that it will be useful,
// but WITHOUT ANY WARRANTY; without even the implied warranty of
// MERCHANTABILITY or FITNESS FOR A PARTICULAR PURPOSE.  See the
// GNU General Public License for more details.

// You should have received a copy of the GNU General Public License
// along with Substrate.  If not, see <http://www.gnu.org/licenses/>.

//! Test utilities

#![cfg(test)]

use primitives::{traits::{IdentityLookup}, testing::Header};
use substrate_primitives::{H256, Blake2Hasher};
use runtime_io;
use srml_support::{impl_outer_origin, traits::Get};
use std::cell::RefCell;
use crate::{GenesisConfig, Module, Trait};

impl_outer_origin!{
	pub enum Origin for Runtime {}
}

thread_local! {
	static EXISTENTIAL_DEPOSIT: RefCell<u64> = RefCell::new(0);
	static TRANSFER_FEE: RefCell<u64> = RefCell::new(0);
	static CREATION_FEE: RefCell<u64> = RefCell::new(0);
	static TRANSACTION_BASE_FEE: RefCell<u64> = RefCell::new(0);
	static TRANSACTION_BYTE_FEE: RefCell<u64> = RefCell::new(0);
}

pub struct ExistentialDeposit;
impl Get<u64> for ExistentialDeposit {
	fn get() -> u64 { EXISTENTIAL_DEPOSIT.with(|v| *v.borrow()) }
}

pub struct TransferFee;
impl Get<u64> for TransferFee {
	fn get() -> u64 { TRANSFER_FEE.with(|v| *v.borrow()) }
}

pub struct CreationFee;
impl Get<u64> for CreationFee {
	fn get() -> u64 { CREATION_FEE.with(|v| *v.borrow()) }
}

pub struct TransactionBaseFee;
impl Get<u64> for TransactionBaseFee {
	fn get() -> u64 { TRANSACTION_BASE_FEE.with(|v| *v.borrow()) }
}

pub struct TransactionByteFee;
impl Get<u64> for TransactionByteFee {
	fn get() -> u64 { TRANSACTION_BYTE_FEE.with(|v| *v.borrow()) }
}

// Workaround for https://github.com/rust-lang/rust/issues/26925 . Remove when sorted.
#[derive(Clone, PartialEq, Eq, Debug)]
pub struct Runtime;
impl system::Trait for Runtime {
	type Origin = Origin;
	type Index = u64;
	type BlockNumber = u64;
	type Hash = H256;
	type Hashing = ::primitives::traits::BlakeTwo256;
	type AccountId = u64;
	type Lookup = IdentityLookup<Self::AccountId>;
	type Header = Header;
	type Event = ();
}
impl Trait for Runtime {
	type Balance = u64;
	type OnFreeBalanceZero = ();
	type OnNewAccount = ();
	type Event = ();
	type TransactionPayment = ();
	type DustRemoval = ();
	type TransferPayment = ();
	type ExistentialDeposit = ExistentialDeposit;
	type TransferFee = TransferFee;
	type CreationFee = CreationFee;
	type TransactionBaseFee = TransactionBaseFee;
	type TransactionByteFee = TransactionByteFee;
}

pub struct ExtBuilder {
	transaction_base_fee: u64,
	transaction_byte_fee: u64,
	existential_deposit: u64,
	transfer_fee: u64,
	creation_fee: u64,
	monied: bool,
	vesting: bool,
}
impl Default for ExtBuilder {
	fn default() -> Self {
		Self {
			transaction_base_fee: 0,
			transaction_byte_fee: 0,
			existential_deposit: 0,
			transfer_fee: 0,
			creation_fee: 0,
			monied: false,
			vesting: false,
		}
	}
}
impl ExtBuilder {
	pub fn existential_deposit(mut self, existential_deposit: u64) -> Self {
		self.existential_deposit = existential_deposit;
		self
	}
	#[allow(dead_code)]
	pub fn transfer_fee(mut self, transfer_fee: u64) -> Self {
		self.transfer_fee = transfer_fee;
		self
	}
	pub fn creation_fee(mut self, creation_fee: u64) -> Self {
		self.creation_fee = creation_fee;
		self
	}
	pub fn transaction_fees(mut self, base_fee: u64, byte_fee: u64) -> Self {
		self.transaction_base_fee = base_fee;
		self.transaction_byte_fee = byte_fee;
		self
	}
	pub fn monied(mut self, monied: bool) -> Self {
		self.monied = monied;
		if self.existential_deposit == 0 {
			self.existential_deposit = 1;
		}
		self
	}
	pub fn vesting(mut self, vesting: bool) -> Self {
		self.vesting = vesting;
		self
	}
	pub fn set_associated_consts(&self) {
		EXISTENTIAL_DEPOSIT.with(|v| *v.borrow_mut() = self.existential_deposit);
		TRANSFER_FEE.with(|v| *v.borrow_mut() = self.transfer_fee);
		CREATION_FEE.with(|v| *v.borrow_mut() = self.creation_fee);
		TRANSACTION_BASE_FEE.with(|v| *v.borrow_mut() = self.transaction_base_fee);
		TRANSACTION_BYTE_FEE.with(|v| *v.borrow_mut() = self.transaction_byte_fee);
	}
	pub fn build(self) -> runtime_io::TestExternalities<Blake2Hasher> {
<<<<<<< HEAD
		self.set_associated_consts();
		let mut t = system::GenesisConfig::<Runtime>::default().build_storage().unwrap().0;
=======
		let mut t = system::GenesisConfig::default().build_storage::<Runtime>().unwrap().0;
>>>>>>> e5a71e54
		t.extend(GenesisConfig::<Runtime> {
			balances: if self.monied {
				vec![(1, 10 * self.existential_deposit), (2, 20 * self.existential_deposit), (3, 30 * self.existential_deposit), (4, 40 * self.existential_deposit)]
			} else {
				vec![]
			},
			vesting: if self.vesting && self.monied {
				vec![(1, 0, 10), (2, 10, 20)]
			} else {
				vec![]
			},
		}.build_storage().unwrap().0);
		t.into()
	}
}

pub type System = system::Module<Runtime>;
pub type Balances = Module<Runtime>;<|MERGE_RESOLUTION|>--- conflicted
+++ resolved
@@ -151,12 +151,8 @@
 		TRANSACTION_BYTE_FEE.with(|v| *v.borrow_mut() = self.transaction_byte_fee);
 	}
 	pub fn build(self) -> runtime_io::TestExternalities<Blake2Hasher> {
-<<<<<<< HEAD
 		self.set_associated_consts();
-		let mut t = system::GenesisConfig::<Runtime>::default().build_storage().unwrap().0;
-=======
 		let mut t = system::GenesisConfig::default().build_storage::<Runtime>().unwrap().0;
->>>>>>> e5a71e54
 		t.extend(GenesisConfig::<Runtime> {
 			balances: if self.monied {
 				vec![(1, 10 * self.existential_deposit), (2, 20 * self.existential_deposit), (3, 30 * self.existential_deposit), (4, 40 * self.existential_deposit)]
