// Copyright 2017-2019 Parity Technologies (UK) Ltd.
// This file is part of Substrate.

// Substrate is free software: you can redistribute it and/or modify
// it under the terms of the GNU General Public License as published by
// the Free Software Foundation, either version 3 of the License, or
// (at your option) any later version.

// Substrate is distributed in the hope that it will be useful,
// but WITHOUT ANY WARRANTY; without even the implied warranty of
// MERCHANTABILITY or FITNESS FOR A PARTICULAR PURPOSE.  See the
// GNU General Public License for more details.

// You should have received a copy of the GNU General Public License
// along with Substrate.  If not, see <http://www.gnu.org/licenses/>.

//! # Treasury Module
//!
//! The Treasury module provides a "pot" of funds that can be managed by stakeholders in the
//! system and a structure for making spending proposals from this pot.
//!
//! - [`treasury::Trait`](./trait.Trait.html)
//! - [`Call`](./enum.Call.html)
//!
//! ## Overview
//!
//! The Treasury Module itself provides the pot to store funds, and a means for stakeholders to
//! propose, approve, and deny expendatures.  The chain will need to provide a method (e.g.
//! inflation, fees) for collecting funds.
//!
//! By way of example, the Council could vote to fund the Treasury with a portion of the block
//! reward and use the funds to pay developers.
//!
//! ### Terminology
//!
//! - **Proposal:** A suggestion to allocate funds from the pot to a beneficiary.
//! - **Beneficiary:** An account who will receive the funds from a proposal iff
//! the proposal is approved.
//! - **Deposit:** Funds that a proposer must lock when making a proposal. The
//! deposit will be returned or slashed if the proposal is approved or rejected
//! respectively.
//! - **Pot:** Unspent funds accumulated by the treasury module.
//!
//! ### Implementations
//!
//! The treasury module provides an implementation for the following trait:
//!
//! - `OnDilution` - When new funds are minted to reward the deployment of other existing funds,
//! a corresponding amount of tokens are minted into the treasury so that the tokens being rewarded
//! do not represent a higher portion of total supply. For example, in the default substrate node,
//! when validators are rewarded new tokens for staking, they do not hold a higher portion of total
//! tokens. Rather, tokens are added to the treasury to keep the portion of tokens staked constant.
//!
//! ## Interface
//!
//! ### Dispatchable Functions
//!
//! - `propose_spend` - Make a spending proposal and stake the required deposit.
//! - `set_pot` - Set the spendable balance of funds.
//! - `configure` - Configure the module's proposal requirements.
//! - `reject_proposal` - Reject a proposal, slashing the deposit.
//! - `approve_proposal` - Accept the proposal, returning the deposit.
//!
//! ## GenesisConfig
//!
//! The Treasury module depends on the [`GenesisConfig`](./struct.GenesisConfig.html).

#![cfg_attr(not(feature = "std"), no_std)]

#[cfg(feature = "std")]
use serde::{Serialize, Deserialize};
use rstd::prelude::*;
<<<<<<< HEAD
use srml_support::{StorageValue, StorageMap, decl_module, decl_storage, decl_event, ensure};
use srml_support::traits::{Currency, Get, Imbalance, OnDilution, OnUnbalanced, ReservableCurrency};
use runtime_primitives::{Permill,
	traits::{Zero, EnsureOrigin, StaticLookup, Saturating, CheckedSub, CheckedMul}
=======
use srml_support::{StorageValue, StorageMap, decl_module, decl_storage, decl_event, ensure, print};
use srml_support::traits::{
	Currency, ReservableCurrency, OnDilution, OnUnbalanced, Imbalance, WithdrawReason,
	ExistenceRequirement
>>>>>>> c3f6617d
};
use runtime_primitives::{Permill, ModuleId, traits::{
	Zero, EnsureOrigin, StaticLookup, CheckedSub, CheckedMul, AccountIdConversion
}};
use parity_codec::{Encode, Decode};
use system::ensure_signed;

type BalanceOf<T> = <<T as Trait>::Currency as Currency<<T as system::Trait>::AccountId>>::Balance;
type PositiveImbalanceOf<T> = <<T as Trait>::Currency as Currency<<T as system::Trait>::AccountId>>::PositiveImbalance;
type NegativeImbalanceOf<T> = <<T as Trait>::Currency as Currency<<T as system::Trait>::AccountId>>::NegativeImbalance;

<<<<<<< HEAD
pub const DEFAULT_PROPOSAL_BOND: u32 = 0;
pub const DEFAULT_PROPOSAL_BOND_MINIMUM: u32 = 0;
pub const DEFAULT_SPEND_PERIOD: u32 = 0;
pub const DEFAULT_BURN: u32 = 0;
=======
const MODULE_ID: ModuleId = ModuleId(*b"py/trsry");
>>>>>>> c3f6617d

pub trait Trait: system::Trait {
	/// The staking balance.
	type Currency: Currency<Self::AccountId> + ReservableCurrency<Self::AccountId>;

	/// Origin from which approvals must come.
	type ApproveOrigin: EnsureOrigin<Self::Origin>;

	/// Origin from which rejections must come.
	type RejectOrigin: EnsureOrigin<Self::Origin>;

	/// The overarching event type.
	type Event: From<Event<Self>> + Into<<Self as system::Trait>::Event>;

	/// Handler for the unbalanced increase when minting cash from the "Pot".
	type MintedForSpending: OnUnbalanced<PositiveImbalanceOf<Self>>;

	/// Handler for the unbalanced decrease when slashing for a rejected proposal.
	type ProposalRejection: OnUnbalanced<NegativeImbalanceOf<Self>>;

	/// Fraction of a proposal's value that should be bonded in order to place the proposal.
	/// An accepted proposal gets these back. A rejected proposal does not.
	type ProposalBond: Get<Permill>;

	/// Minimum amount of funds that should be placed in a deposit for making a proposal.
	type ProposalBondMinimum: Get<BalanceOf<Self>>;

	/// Period between successive spends.
	type SpendPeriod: Get<Self::BlockNumber>;

	/// Percentage of spare funds (if any) that are burnt per spend period.
	type Burn: Get<Permill>;
}

type ProposalIndex = u32;

decl_module! {
	pub struct Module<T: Trait> for enum Call where origin: T::Origin {
		/// Fraction of a proposal's value that should be bonded in order to place the proposal.
		/// An accepted proposal gets these back. A rejected proposal does not.
		const ProposalBond: Permill = T::ProposalBond::get();

		/// Minimum amount of funds that should be placed in a deposit for making a proposal.
		const ProposalBondMinimum: BalanceOf<T> = T::ProposalBondMinimum::get();

		/// Period between successive spends.
		const SpendPeriod: T::BlockNumber = T::SpendPeriod::get();

		/// Percentage of spare funds (if any) that are burnt per spend period.
		const Burn: Permill = T::Burn::get();

		fn deposit_event<T>() = default;
		/// Put forward a suggestion for spending. A deposit proportional to the value
		/// is reserved and slashed if the proposal is rejected. It is returned once the
		/// proposal is awarded.
		///
		/// # <weight>
		/// - O(1).
		/// - Limited storage reads.
		/// - One DB change, one extra DB entry.
		/// # </weight>
		fn propose_spend(
			origin,
			#[compact] value: BalanceOf<T>,
			beneficiary: <T::Lookup as StaticLookup>::Source
		) {
			let proposer = ensure_signed(origin)?;
			let beneficiary = T::Lookup::lookup(beneficiary)?;

			let bond = Self::calculate_bond(value);
			T::Currency::reserve(&proposer, bond)
				.map_err(|_| "Proposer's balance too low")?;

			let c = Self::proposal_count();
			ProposalCount::put(c + 1);
			<Proposals<T>>::insert(c, Proposal { proposer, value, beneficiary, bond });

			Self::deposit_event(RawEvent::Proposed(c));
		}

<<<<<<< HEAD
		/// Set the balance of funds available to spend.
		fn set_pot(#[compact] new_pot: BalanceOf<T>) {
			// Put the new value into storage.
			<Pot<T>>::put(new_pot);
=======
		/// (Re-)configure this module.
		fn configure(
			#[compact] proposal_bond: Permill,
			#[compact] proposal_bond_minimum: BalanceOf<T>,
			#[compact] spend_period: T::BlockNumber,
			#[compact] burn: Permill
		) {
			ProposalBond::put(proposal_bond);
			<ProposalBondMinimum<T>>::put(proposal_bond_minimum);
			<SpendPeriod<T>>::put(spend_period);
			Burn::put(burn);
>>>>>>> c3f6617d
		}

		/// Reject a proposed spend. The original deposit will be slashed.
		///
		/// # <weight>
		/// - O(1).
		/// - Limited storage reads.
		/// - One DB clear.
		/// # </weight>
		fn reject_proposal(origin, #[compact] proposal_id: ProposalIndex) {
			T::RejectOrigin::ensure_origin(origin)?;
			let proposal = <Proposals<T>>::take(proposal_id).ok_or("No proposal at that index")?;

			let value = proposal.bond;
			let imbalance = T::Currency::slash_reserved(&proposal.proposer, value).0;
			T::ProposalRejection::on_unbalanced(imbalance);
		}

		/// Approve a proposal. At a later time, the proposal will be allocated to the beneficiary
		/// and the original deposit will be returned.
		///
		/// # <weight>
		/// - O(1).
		/// - Limited storage reads.
		/// - One DB change.
		/// # </weight>
		fn approve_proposal(origin, #[compact] proposal_id: ProposalIndex) {
			T::ApproveOrigin::ensure_origin(origin)?;

			ensure!(<Proposals<T>>::exists(proposal_id), "No proposal at that index");

			Approvals::mutate(|v| v.push(proposal_id));
		}

		fn on_finalize(n: T::BlockNumber) {
			// Check to see if we should spend some funds!
			if (n % T::SpendPeriod::get()).is_zero() {
				Self::spend_funds();
			}
		}
	}
}

/// A spending proposal.
#[cfg_attr(feature = "std", derive(Serialize, Deserialize, Debug))]
#[derive(Encode, Decode, Clone, PartialEq, Eq)]
pub struct Proposal<AccountId, Balance> {
	proposer: AccountId,
	value: Balance,
	beneficiary: AccountId,
	bond: Balance,
}

decl_storage! {
	trait Store for Module<T: Trait> as Treasury {
<<<<<<< HEAD
		/// Total funds available to this module for spending.
		Pot get(pot): BalanceOf<T>;
=======
		// Config...

		/// Fraction of a proposal's value that should be bonded in order to place the proposal.
		/// An accepted proposal gets these back. A rejected proposal does not.
		ProposalBond get(proposal_bond) config(): Permill;

		/// Minimum amount of funds that should be placed in a deposit for making a proposal.
		ProposalBondMinimum get(proposal_bond_minimum) config(): BalanceOf<T>;

		/// Period between successive spends.
		SpendPeriod get(spend_period) config(): T::BlockNumber = runtime_primitives::traits::One::one();

		/// Percentage of spare funds (if any) that are burnt per spend period.
		Burn get(burn) config(): Permill;

		// State...
>>>>>>> c3f6617d

		/// Number of proposals that have been made.
		ProposalCount get(proposal_count): ProposalIndex;

		/// Proposals that have been made.
		Proposals get(proposals): map ProposalIndex => Option<Proposal<T::AccountId, BalanceOf<T>>>;

		/// Proposal indices that have been approved but not yet awarded.
		Approvals get(approvals): Vec<ProposalIndex>;
	}
}

decl_event!(
	pub enum Event<T>
	where
		Balance = BalanceOf<T>,
		<T as system::Trait>::AccountId
	{
		/// New proposal.
		Proposed(ProposalIndex),
		/// We have ended a spend period and will now allocate funds.
		Spending(Balance),
		/// Some funds have been allocated.
		Awarded(ProposalIndex, Balance, AccountId),
		/// Some of our funds have been burnt.
		Burnt(Balance),
		/// Spending has finished; this is the amount that rolls over until next spend.
		Rollover(Balance),
	}
);

impl<T: Trait> Module<T> {
	// Add public immutables and private mutables.

	/// The account ID of the treasury pot.
	///
	/// This actually does computation. If you need to keep using it, then make sure you cache the
	/// value and only call this once.
	pub fn account_id() -> T::AccountId {
		MODULE_ID.into_account()
	}

	/// The needed bond for a proposal whose spend is `value`.
	fn calculate_bond(value: BalanceOf<T>) -> BalanceOf<T> {
		T::ProposalBondMinimum::get().max(T::ProposalBond::get() * value)
	}

	// Spend some money!
	fn spend_funds() {
		let mut budget_remaining = Self::pot();
		Self::deposit_event(RawEvent::Spending(budget_remaining));

		let mut missed_any = false;
		let mut imbalance = <PositiveImbalanceOf<T>>::zero();
		Approvals::mutate(|v| {
			v.retain(|&index| {
				// Should always be true, but shouldn't panic if false or we're screwed.
				if let Some(p) = Self::proposals(index) {
					if p.value <= budget_remaining {
						budget_remaining -= p.value;
						<Proposals<T>>::remove(index);

						// return their deposit.
						let _ = T::Currency::unreserve(&p.proposer, p.bond);

						// provide the allocation.
						imbalance.subsume(T::Currency::deposit_creating(&p.beneficiary, p.value));

						Self::deposit_event(RawEvent::Awarded(index, p.value, p.beneficiary));
						false
					} else {
						missed_any = true;
						true
					}
				} else {
					false
				}
			});
		});

		if !missed_any {
			// burn some proportion of the remaining budget if we run a surplus.
			let burn = (T::Burn::get() * budget_remaining).min(budget_remaining);
			budget_remaining -= burn;
			imbalance.subsume(T::Currency::burn(burn));
			Self::deposit_event(RawEvent::Burnt(burn))
		}

		if let Err(problem) = T::Currency::settle(
			&Self::account_id(),
			imbalance,
			WithdrawReason::Transfer,
			ExistenceRequirement::KeepAlive
		) {
			print("Inconsistent state - couldn't settle imbalance for funds spent by treasury");
			// Nothing else to do here.
			drop(problem);
		}

		Self::deposit_event(RawEvent::Rollover(budget_remaining));
	}

	fn pot() -> BalanceOf<T> {
		T::Currency::free_balance(&Self::account_id())
	}
}

impl<T: Trait> OnUnbalanced<NegativeImbalanceOf<T>> for Module<T> {
	fn on_unbalanced(amount: NegativeImbalanceOf<T>) {
		T::Currency::resolve_creating(&Self::account_id(), amount);
	}
}

impl<T: Trait> OnDilution<BalanceOf<T>> for Module<T> {
	fn on_dilution(minted: BalanceOf<T>, portion: BalanceOf<T>) {
		// Mint extra funds for the treasury to keep the ratio of portion to total_issuance equal
		// pre dilution and post-dilution.
		if !minted.is_zero() && !portion.is_zero() {
			let total_issuance = T::Currency::total_issuance();
			if let Some(funding) = total_issuance.checked_sub(&portion) {
				let funding = funding / portion;
				if let Some(funding) = funding.checked_mul(&minted) {
					Self::on_unbalanced(T::Currency::issue(funding));
				}
			}
		}
	}
}

#[cfg(test)]
mod tests {
	use super::*;

	use runtime_io::with_externalities;
	use srml_support::{assert_noop, assert_ok, impl_outer_origin, parameter_types};
	use substrate_primitives::{H256, Blake2Hasher};
	use runtime_primitives::{traits::{BlakeTwo256, OnFinalize, IdentityLookup}, testing::Header};

	impl_outer_origin! {
		pub enum Origin for Test {}
	}

	#[derive(Clone, Eq, PartialEq)]
	pub struct Test;
	impl system::Trait for Test {
		type Origin = Origin;
		type Index = u64;
		type BlockNumber = u64;
		type Hash = H256;
		type Hashing = BlakeTwo256;
		type AccountId = u64;
		type Lookup = IdentityLookup<Self::AccountId>;
		type Header = Header;
		type Event = ();
	}
	parameter_types! {
		pub const ExistentialDeposit: u64 = 0;
		pub const TransferFee: u64 = 0;
		pub const CreationFee: u64 = 0;
		pub const TransactionBaseFee: u64 = 0;
		pub const TransactionByteFee: u64 = 0;
	}
	impl balances::Trait for Test {
		type Balance = u64;
		type OnNewAccount = ();
		type OnFreeBalanceZero = ();
		type Event = ();
		type TransactionPayment = ();
		type TransferPayment = ();
		type DustRemoval = ();
		type ExistentialDeposit = ExistentialDeposit;
		type TransferFee = TransferFee;
		type CreationFee = CreationFee;
		type TransactionBaseFee = TransactionBaseFee;
		type TransactionByteFee = TransactionByteFee;
	}
	parameter_types! {
		pub const ProposalBond: Permill = Permill::from_percent(5);
		pub const ProposalBondMinimum: u64 = 1;
		pub const SpendPeriod: u64 = 2;
		pub const Burn: Permill = Permill::from_percent(50);
	}
	impl Trait for Test {
		type Currency = balances::Module<Test>;
		type ApproveOrigin = system::EnsureRoot<u64>;
		type RejectOrigin = system::EnsureRoot<u64>;
		type Event = ();
		type MintedForSpending = ();
		type ProposalRejection = ();
		type ProposalBond = ProposalBond;
		type ProposalBondMinimum = ProposalBondMinimum;
		type SpendPeriod = SpendPeriod;
		type Burn = Burn;
	}
	type Balances = balances::Module<Test>;
	type Treasury = Module<Test>;

	fn new_test_ext() -> runtime_io::TestExternalities<Blake2Hasher> {
		let mut t = system::GenesisConfig::default().build_storage::<Test>().unwrap().0;
		t.extend(balances::GenesisConfig::<Test>{
			balances: vec![(0, 100), (1, 99), (2, 1)],
			vesting: vec![],
		}.build_storage().unwrap().0);
		t.into()
	}

	#[test]
	fn genesis_config_works() {
		with_externalities(&mut new_test_ext(), || {
			assert_eq!(Treasury::pot(), 0);
			assert_eq!(Treasury::proposal_count(), 0);
		});
	}

	#[test]
	fn minting_works() {
		with_externalities(&mut new_test_ext(), || {
			// Check that accumulate works when we have Some value in Dummy already.
			Treasury::on_dilution(100, 100);
			assert_eq!(Treasury::pot(), 100);
		});
	}

	#[test]
	fn spend_proposal_takes_min_deposit() {
		with_externalities(&mut new_test_ext(), || {
			assert_ok!(Treasury::propose_spend(Origin::signed(0), 1, 3));
			assert_eq!(Balances::free_balance(&0), 99);
			assert_eq!(Balances::reserved_balance(&0), 1);
		});
	}

	#[test]
	fn spend_proposal_takes_proportional_deposit() {
		with_externalities(&mut new_test_ext(), || {
			assert_ok!(Treasury::propose_spend(Origin::signed(0), 100, 3));
			assert_eq!(Balances::free_balance(&0), 95);
			assert_eq!(Balances::reserved_balance(&0), 5);
		});
	}

	#[test]
	fn spend_proposal_fails_when_proposer_poor() {
		with_externalities(&mut new_test_ext(), || {
			assert_noop!(Treasury::propose_spend(Origin::signed(2), 100, 3), "Proposer's balance too low");
		});
	}

	#[test]
	fn accepted_spend_proposal_ignored_outside_spend_period() {
		with_externalities(&mut new_test_ext(), || {
			Treasury::on_dilution(100, 100);

			assert_ok!(Treasury::propose_spend(Origin::signed(0), 100, 3));
			assert_ok!(Treasury::approve_proposal(Origin::ROOT, 0));

			<Treasury as OnFinalize<u64>>::on_finalize(1);
			assert_eq!(Balances::free_balance(&3), 0);
			assert_eq!(Treasury::pot(), 100);
		});
	}

	#[test]
	fn unused_pot_should_diminish() {
		with_externalities(&mut new_test_ext(), || {
			Treasury::on_dilution(100, 100);

			<Treasury as OnFinalize<u64>>::on_finalize(2);
			assert_eq!(Treasury::pot(), 50);
		});
	}

	#[test]
	fn rejected_spend_proposal_ignored_on_spend_period() {
		with_externalities(&mut new_test_ext(), || {
			Treasury::on_dilution(100, 100);

			assert_ok!(Treasury::propose_spend(Origin::signed(0), 100, 3));
			assert_ok!(Treasury::reject_proposal(Origin::ROOT, 0));

			<Treasury as OnFinalize<u64>>::on_finalize(2);
			assert_eq!(Balances::free_balance(&3), 0);
			assert_eq!(Treasury::pot(), 50);
		});
	}

	#[test]
	fn reject_already_rejected_spend_proposal_fails() {
		with_externalities(&mut new_test_ext(), || {
			Treasury::on_dilution(100, 100);

			assert_ok!(Treasury::propose_spend(Origin::signed(0), 100, 3));
			assert_ok!(Treasury::reject_proposal(Origin::ROOT, 0));
			assert_noop!(Treasury::reject_proposal(Origin::ROOT, 0), "No proposal at that index");
		});
	}

	#[test]
	fn reject_non_existant_spend_proposal_fails() {
		with_externalities(&mut new_test_ext(), || {
			assert_noop!(Treasury::reject_proposal(Origin::ROOT, 0), "No proposal at that index");
		});
	}

	#[test]
	fn accept_non_existant_spend_proposal_fails() {
		with_externalities(&mut new_test_ext(), || {
			assert_noop!(Treasury::approve_proposal(Origin::ROOT, 0), "No proposal at that index");
		});
	}

	#[test]
	fn accept_already_rejected_spend_proposal_fails() {
		with_externalities(&mut new_test_ext(), || {
			Treasury::on_dilution(100, 100);

			assert_ok!(Treasury::propose_spend(Origin::signed(0), 100, 3));
			assert_ok!(Treasury::reject_proposal(Origin::ROOT, 0));
			assert_noop!(Treasury::approve_proposal(Origin::ROOT, 0), "No proposal at that index");
		});
	}

	#[test]
	fn accepted_spend_proposal_enacted_on_spend_period() {
		with_externalities(&mut new_test_ext(), || {
			Treasury::on_dilution(100, 100);
			assert_eq!(Treasury::pot(), 100);

			assert_ok!(Treasury::propose_spend(Origin::signed(0), 100, 3));
			assert_ok!(Treasury::approve_proposal(Origin::ROOT, 0));

			<Treasury as OnFinalize<u64>>::on_finalize(2);
			assert_eq!(Balances::free_balance(&3), 100);
			assert_eq!(Treasury::pot(), 0);
		});
	}

	#[test]
	// Note: This test demonstrates that `on_dilution` does not increase the pot with good resolution
	// with large amounts of the network staked. https://github.com/paritytech/substrate/issues/2579
	// A fix to 2579 should include a change of this test.
	fn on_dilution_quantization_effects() {
		with_externalities(&mut new_test_ext(), || {
			// minted = 1% of total issuance for all cases
			assert_eq!(Balances::total_issuance(), 200);

			Treasury::on_dilution(2, 66);   // portion = 33% of total issuance
			assert_eq!(Treasury::pot(), 4); // should increase by 4 (200 - 66) / 66 * 2
			Balances::make_free_balance_be(&Treasury::account_id(), 0);

			Treasury::on_dilution(2, 67);   // portion = 33+eps% of total issuance
			assert_eq!(Treasury::pot(), 2); // should increase by 2 (200 - 67) / 67 * 2
			Balances::make_free_balance_be(&Treasury::account_id(), 0);

			Treasury::on_dilution(2, 100);  // portion = 50% of total issuance
			assert_eq!(Treasury::pot(), 2); // should increase by 2 (200 - 100) / 100 * 2
			Balances::make_free_balance_be(&Treasury::account_id(), 0);

			// If any more than 50% of the network is staked (i.e. (2 * portion) > total_issuance)
			// then the pot will not increase.
			Treasury::on_dilution(2, 101);  // portion = 50+eps% of total issuance
			assert_eq!(Treasury::pot(), 0); // should increase by 0 (200 - 101) / 101 * 2

			Treasury::on_dilution(2, 134);  // portion = 67% of total issuance
			assert_eq!(Treasury::pot(), 0); // should increase by 0 (200 - 134) / 134 * 2
		});
	}

	#[test]
	fn pot_underflow_should_not_diminish() {
		with_externalities(&mut new_test_ext(), || {
			Treasury::on_dilution(100, 100);

			assert_ok!(Treasury::propose_spend(Origin::signed(0), 150, 3));
			assert_ok!(Treasury::approve_proposal(Origin::ROOT, 0));

			<Treasury as OnFinalize<u64>>::on_finalize(2);
			assert_eq!(Treasury::pot(), 100);

			Treasury::on_dilution(100, 100);
			<Treasury as OnFinalize<u64>>::on_finalize(4);
			assert_eq!(Balances::free_balance(&3), 150);
			assert_eq!(Treasury::pot(), 75);
		});
	}
}<|MERGE_RESOLUTION|>--- conflicted
+++ resolved
@@ -70,21 +70,15 @@
 #[cfg(feature = "std")]
 use serde::{Serialize, Deserialize};
 use rstd::prelude::*;
-<<<<<<< HEAD
-use srml_support::{StorageValue, StorageMap, decl_module, decl_storage, decl_event, ensure};
-use srml_support::traits::{Currency, Get, Imbalance, OnDilution, OnUnbalanced, ReservableCurrency};
-use runtime_primitives::{Permill,
-	traits::{Zero, EnsureOrigin, StaticLookup, Saturating, CheckedSub, CheckedMul}
-=======
 use srml_support::{StorageValue, StorageMap, decl_module, decl_storage, decl_event, ensure, print};
 use srml_support::traits::{
-	Currency, ReservableCurrency, OnDilution, OnUnbalanced, Imbalance, WithdrawReason,
-	ExistenceRequirement
->>>>>>> c3f6617d
+	Currency, ExistenceRequirement, Get, Imbalance, OnDilution, OnUnbalanced,
+	ReservableCurrency, WithdrawReason
 };
-use runtime_primitives::{Permill, ModuleId, traits::{
+use runtime_primitives::{Permill, ModuleId};
+use runtime_primitives::traits::{
 	Zero, EnsureOrigin, StaticLookup, CheckedSub, CheckedMul, AccountIdConversion
-}};
+};
 use parity_codec::{Encode, Decode};
 use system::ensure_signed;
 
@@ -92,14 +86,12 @@
 type PositiveImbalanceOf<T> = <<T as Trait>::Currency as Currency<<T as system::Trait>::AccountId>>::PositiveImbalance;
 type NegativeImbalanceOf<T> = <<T as Trait>::Currency as Currency<<T as system::Trait>::AccountId>>::NegativeImbalance;
 
-<<<<<<< HEAD
+const MODULE_ID: ModuleId = ModuleId(*b"py/trsry");
+
 pub const DEFAULT_PROPOSAL_BOND: u32 = 0;
 pub const DEFAULT_PROPOSAL_BOND_MINIMUM: u32 = 0;
 pub const DEFAULT_SPEND_PERIOD: u32 = 0;
 pub const DEFAULT_BURN: u32 = 0;
-=======
-const MODULE_ID: ModuleId = ModuleId(*b"py/trsry");
->>>>>>> c3f6617d
 
 pub trait Trait: system::Trait {
 	/// The staking balance.
@@ -180,24 +172,10 @@
 			Self::deposit_event(RawEvent::Proposed(c));
 		}
 
-<<<<<<< HEAD
 		/// Set the balance of funds available to spend.
 		fn set_pot(#[compact] new_pot: BalanceOf<T>) {
 			// Put the new value into storage.
 			<Pot<T>>::put(new_pot);
-=======
-		/// (Re-)configure this module.
-		fn configure(
-			#[compact] proposal_bond: Permill,
-			#[compact] proposal_bond_minimum: BalanceOf<T>,
-			#[compact] spend_period: T::BlockNumber,
-			#[compact] burn: Permill
-		) {
-			ProposalBond::put(proposal_bond);
-			<ProposalBondMinimum<T>>::put(proposal_bond_minimum);
-			<SpendPeriod<T>>::put(spend_period);
-			Burn::put(burn);
->>>>>>> c3f6617d
 		}
 
 		/// Reject a proposed spend. The original deposit will be slashed.
@@ -253,27 +231,8 @@
 
 decl_storage! {
 	trait Store for Module<T: Trait> as Treasury {
-<<<<<<< HEAD
 		/// Total funds available to this module for spending.
 		Pot get(pot): BalanceOf<T>;
-=======
-		// Config...
-
-		/// Fraction of a proposal's value that should be bonded in order to place the proposal.
-		/// An accepted proposal gets these back. A rejected proposal does not.
-		ProposalBond get(proposal_bond) config(): Permill;
-
-		/// Minimum amount of funds that should be placed in a deposit for making a proposal.
-		ProposalBondMinimum get(proposal_bond_minimum) config(): BalanceOf<T>;
-
-		/// Period between successive spends.
-		SpendPeriod get(spend_period) config(): T::BlockNumber = runtime_primitives::traits::One::one();
-
-		/// Percentage of spare funds (if any) that are burnt per spend period.
-		Burn get(burn) config(): Permill;
-
-		// State...
->>>>>>> c3f6617d
 
 		/// Number of proposals that have been made.
 		ProposalCount get(proposal_count): ProposalIndex;
